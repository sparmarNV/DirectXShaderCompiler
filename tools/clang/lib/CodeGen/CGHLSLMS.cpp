//===----- CGHLSLMS.cpp - Interface to HLSL Runtime ----------------===//
///////////////////////////////////////////////////////////////////////////////
//                                                                           //
// CGHLSLMS.cpp                                                              //
// Copyright (C) Microsoft Corporation. All rights reserved.                 //
// This file is distributed under the University of Illinois Open Source     //
// License. See LICENSE.TXT for details.                                     //
//                                                                           //
//  This provides a class for HLSL code generation.                          //
//                                                                           //
///////////////////////////////////////////////////////////////////////////////

#include "CGHLSLRuntime.h"
#include "CodeGenFunction.h"
#include "CodeGenModule.h"
#include "CGRecordLayout.h"
#include "dxc/HlslIntrinsicOp.h"
#include "dxc/HLSL/HLMatrixType.h"
#include "dxc/HLSL/HLModule.h"
#include "dxc/DXIL/DxilUtil.h"
#include "dxc/HLSL/HLOperations.h"
#include "dxc/DXIL/DxilOperations.h"
#include "dxc/DXIL/DxilTypeSystem.h"
#include "clang/AST/DeclTemplate.h"
#include "clang/AST/HlslTypes.h"
#include "clang/Frontend/CodeGenOptions.h"
#include "clang/Lex/HLSLMacroExpander.h"
#include "llvm/ADT/STLExtras.h"
#include "llvm/ADT/StringSwitch.h"
#include "llvm/ADT/SmallPtrSet.h"
#include "llvm/ADT/StringSet.h"
#include "llvm/IR/Constants.h"
#include "llvm/IR/IRBuilder.h"
#include "llvm/IR/GetElementPtrTypeIterator.h"
#include "llvm/Transforms/Utils/Cloning.h"
#include "llvm/IR/InstIterator.h"
#include <memory>
#include <unordered_map>
#include <unordered_set>
#include <set>

#include "dxc/DxilRootSignature/DxilRootSignature.h"
#include "dxc/DXIL/DxilCBuffer.h"
#include "clang/Parse/ParseHLSL.h"      // root sig would be in Parser if part of lang
#include "dxc/Support/WinIncludes.h"    // stream support
#include "dxc/dxcapi.h"                 // stream support
#include "dxc/HLSL/HLSLExtensionsCodegenHelper.h"
#include "dxc/HLSL/DxilGenerationPass.h" // support pause/resume passes
#include "dxc/HLSL/DxilExportMap.h"

using namespace clang;
using namespace CodeGen;
using namespace hlsl;
using namespace llvm;
using std::unique_ptr;

static const bool KeepUndefinedTrue = true; // Keep interpolation mode undefined if not set explicitly.

namespace {

/// Use this class to represent HLSL cbuffer in high-level DXIL.
class HLCBuffer : public DxilCBuffer {
public:
  HLCBuffer() = default;
  virtual ~HLCBuffer() = default;

  void AddConst(std::unique_ptr<DxilResourceBase> &pItem);

  std::vector<std::unique_ptr<DxilResourceBase>> &GetConstants();

private:
  std::vector<std::unique_ptr<DxilResourceBase>> constants; // constants inside const buffer
};

//------------------------------------------------------------------------------
//
// HLCBuffer methods.
//
void HLCBuffer::AddConst(std::unique_ptr<DxilResourceBase> &pItem) {
  pItem->SetID(constants.size());
  constants.push_back(std::move(pItem));
}

std::vector<std::unique_ptr<DxilResourceBase>> &HLCBuffer::GetConstants() {
  return constants;
}

class CGMSHLSLRuntime : public CGHLSLRuntime {

private:
  /// Convenience reference to LLVM Context
  llvm::LLVMContext &Context;
  /// Convenience reference to the current module
  llvm::Module &TheModule;

  HLModule *m_pHLModule;
  llvm::Type *CBufferType;
  uint32_t globalCBIndex;
  // TODO: make sure how minprec works
  llvm::DataLayout dataLayout;
  // decl map to constant id for program
  llvm::DenseMap<HLSLBufferDecl *, uint32_t> constantBufMap;
  // Map for resource type to resource metadata value.
  std::unordered_map<llvm::Type *, MDNode*> resMetadataMap;

  bool  m_bDebugInfo;
  bool  m_bIsLib;

  // For library, m_ExportMap maps from internal name to zero or more renames
  dxilutil::ExportMap m_ExportMap;

  HLCBuffer &GetGlobalCBuffer() {
    return *static_cast<HLCBuffer*>(&(m_pHLModule->GetCBuffer(globalCBIndex)));
  }
  void AddConstant(VarDecl *constDecl, HLCBuffer &CB);
  uint32_t AddSampler(VarDecl *samplerDecl);
  uint32_t AddUAVSRV(VarDecl *decl, hlsl::DxilResourceBase::Class resClass);
  bool SetUAVSRV(SourceLocation loc, hlsl::DxilResourceBase::Class resClass,
                 DxilResource *hlslRes, const RecordDecl *RD);
  uint32_t AddCBuffer(HLSLBufferDecl *D);
  hlsl::DxilResourceBase::Class TypeToClass(clang::QualType Ty);

  void CreateSubobject(DXIL::SubobjectKind kind, const StringRef name, clang::Expr **args,
                       unsigned int argCount, DXIL::HitGroupType hgType = (DXIL::HitGroupType)(-1));
  bool GetAsConstantString(clang::Expr *expr, StringRef *value, bool failWhenEmpty = false);
  bool GetAsConstantUInt32(clang::Expr *expr, uint32_t *value);
  std::vector<StringRef> ParseSubobjectExportsAssociations(StringRef exports);

  // Save the entryFunc so don't need to find it with original name.
  struct EntryFunctionInfo {
    clang::SourceLocation SL = clang::SourceLocation();
    llvm::Function *Func = nullptr;
  };

  EntryFunctionInfo Entry;

  // Map to save patch constant functions
  struct PatchConstantInfo {
    clang::SourceLocation SL = clang::SourceLocation();
    llvm::Function *Func = nullptr;
    std::uint32_t NumOverloads = 0;
  };

  StringMap<PatchConstantInfo> patchConstantFunctionMap;
  std::unordered_map<Function *, std::unique_ptr<DxilFunctionProps>>
      patchConstantFunctionPropsMap;
  bool IsPatchConstantFunction(const Function *F);

  std::unordered_map<Function *, const clang::HLSLPatchConstantFuncAttr *>
      HSEntryPatchConstantFuncAttr;

  // Map to save entry functions.
  StringMap<EntryFunctionInfo> entryFunctionMap;

  // Map to save static global init exp.
  std::unordered_map<Expr *, GlobalVariable *> staticConstGlobalInitMap;
  std::unordered_map<GlobalVariable *, std::vector<Constant *>>
      staticConstGlobalInitListMap;
  std::unordered_map<GlobalVariable *, Function *> staticConstGlobalCtorMap;
  // List for functions with clip plane.
  std::vector<Function *> clipPlaneFuncList;
  std::unordered_map<Value *, DebugLoc> debugInfoMap;

  DxilRootSignatureVersion  rootSigVer;

  Value *EmitHLSLMatrixLoad(CGBuilderTy &Builder, Value *Ptr, QualType Ty);
  void EmitHLSLMatrixStore(CGBuilderTy &Builder, Value *Val, Value *DestPtr,
                           QualType Ty);
  // Flatten the val into scalar val and push into elts and eltTys.
  void FlattenValToInitList(CodeGenFunction &CGF, SmallVector<Value *, 4> &elts,
                       SmallVector<QualType, 4> &eltTys, QualType Ty,
                       Value *val);
  // Push every value on InitListExpr into EltValList and EltTyList.
  void ScanInitList(CodeGenFunction &CGF, InitListExpr *E,
                    SmallVector<Value *, 4> &EltValList,
                    SmallVector<QualType, 4> &EltTyList);

  void FlattenAggregatePtrToGepList(CodeGenFunction &CGF, Value *Ptr,
                                    SmallVector<Value *, 4> &idxList,
                                    clang::QualType Type, llvm::Type *Ty,
                                    SmallVector<Value *, 4> &GepList,
                                    SmallVector<QualType, 4> &EltTyList);
  void LoadElements(CodeGenFunction &CGF,
    ArrayRef<Value *> Ptrs, ArrayRef<QualType> QualTys,
    SmallVector<Value *, 4> &Vals);
  void ConvertAndStoreElements(CodeGenFunction &CGF,
    ArrayRef<Value *> SrcVals, ArrayRef<QualType> SrcQualTys,
    ArrayRef<Value *> DstPtrs, ArrayRef<QualType> DstQualTys);

  void EmitHLSLAggregateCopy(CodeGenFunction &CGF, llvm::Value *SrcPtr,
                                   llvm::Value *DestPtr,
                                   SmallVector<Value *, 4> &idxList,
                                   clang::QualType SrcType,
                                   clang::QualType DestType,
                                   llvm::Type *Ty);

  void EmitHLSLFlatConversion(CodeGenFunction &CGF, Value *SrcVal,
                              llvm::Value *DestPtr,
                              SmallVector<Value *, 4> &idxList,
                              QualType Type, QualType SrcType,
                              llvm::Type *Ty);

  void EmitHLSLRootSignature(CodeGenFunction &CGF, HLSLRootSignatureAttr *RSA,
                             llvm::Function *Fn) override;

  void CheckParameterAnnotation(SourceLocation SLoc,
                                const DxilParameterAnnotation &paramInfo,
                                bool isPatchConstantFunction);
  void CheckParameterAnnotation(SourceLocation SLoc,
                                DxilParamInputQual paramQual,
                                llvm::StringRef semFullName,
                                bool isPatchConstantFunction);

  void RemapObsoleteSemantic(DxilParameterAnnotation &paramInfo,
                             bool isPatchConstantFunction);

  void SetEntryFunction();
  SourceLocation SetSemantic(const NamedDecl *decl,
                             DxilParameterAnnotation &paramInfo);

  hlsl::InterpolationMode GetInterpMode(const Decl *decl, CompType compType,
                                        bool bKeepUndefined);
  hlsl::CompType GetCompType(const BuiltinType *BT);
  // save intrinsic opcode
  std::vector<std::pair<Function *, unsigned>> m_IntrinsicMap;
  void AddHLSLIntrinsicOpcodeToFunction(Function *, unsigned opcode);

  // Type annotation related.
  unsigned ConstructStructAnnotation(DxilStructAnnotation *annotation,
                                     const RecordDecl *RD,
                                     DxilTypeSystem &dxilTypeSys);
  unsigned AddTypeAnnotation(QualType Ty, DxilTypeSystem &dxilTypeSys,
                             unsigned &arrayEltSize);
  MDNode *GetOrAddResTypeMD(QualType resTy);
  void ConstructFieldAttributedAnnotation(DxilFieldAnnotation &fieldAnnotation,
                                          QualType fieldTy,
                                          bool bDefaultRowMajor);

  std::unordered_map<Constant*, DxilFieldAnnotation> m_ConstVarAnnotationMap;

public:
  CGMSHLSLRuntime(CodeGenModule &CGM);

  /// Add resouce to the program
  void addResource(Decl *D) override;
  void SetPatchConstantFunction(const EntryFunctionInfo &EntryFunc);
  void SetPatchConstantFunctionWithAttr(
      const EntryFunctionInfo &EntryFunc,
      const clang::HLSLPatchConstantFuncAttr *PatchConstantFuncAttr);

  void addSubobject(Decl *D) override;

  void FinishCodeGen() override;
  bool IsTrivalInitListExpr(CodeGenFunction &CGF, InitListExpr *E) override;
  Value *EmitHLSLInitListExpr(CodeGenFunction &CGF, InitListExpr *E, Value *DestPtr) override;
  Constant *EmitHLSLConstInitListExpr(CodeGenModule &CGM, InitListExpr *E) override;

  RValue EmitHLSLBuiltinCallExpr(CodeGenFunction &CGF, const FunctionDecl *FD,
                                 const CallExpr *E,
                                 ReturnValueSlot ReturnValue) override;
  void EmitHLSLOutParamConversionInit(
      CodeGenFunction &CGF, const FunctionDecl *FD, const CallExpr *E,
      llvm::SmallVector<LValue, 8> &castArgList,
      llvm::SmallVector<const Stmt *, 8> &argList,
      const std::function<void(const VarDecl *, llvm::Value *)> &TmpArgMap)
      override;
  void EmitHLSLOutParamConversionCopyBack(
      CodeGenFunction &CGF, llvm::SmallVector<LValue, 8> &castArgList) override;

  Value *EmitHLSLMatrixOperationCall(CodeGenFunction &CGF, const clang::Expr *E,
                                     llvm::Type *RetType,
                                     ArrayRef<Value *> paramList) override;

  void EmitHLSLDiscard(CodeGenFunction &CGF) override;

  Value *EmitHLSLMatrixSubscript(CodeGenFunction &CGF, llvm::Type *RetType,
                                 Value *Ptr, Value *Idx, QualType Ty) override;

  Value *EmitHLSLMatrixElement(CodeGenFunction &CGF, llvm::Type *RetType,
                               ArrayRef<Value *> paramList,
                               QualType Ty) override;

  Value *EmitHLSLMatrixLoad(CodeGenFunction &CGF, Value *Ptr,
                            QualType Ty) override;
  void EmitHLSLMatrixStore(CodeGenFunction &CGF, Value *Val, Value *DestPtr,
                           QualType Ty) override;

  void EmitHLSLAggregateCopy(CodeGenFunction &CGF, llvm::Value *SrcPtr,
                                   llvm::Value *DestPtr,
                                   clang::QualType Ty) override;

  void EmitHLSLAggregateStore(CodeGenFunction &CGF, llvm::Value *Val,
                                   llvm::Value *DestPtr,
                                   clang::QualType Ty) override;

  void EmitHLSLFlatConversion(CodeGenFunction &CGF, Value *Val,
                              Value *DestPtr,
                              QualType Ty,
                              QualType SrcTy) override;
  Value *EmitHLSLLiteralCast(CodeGenFunction &CGF, Value *Src, QualType SrcType,
                             QualType DstType) override;

  void EmitHLSLFlatConversionAggregateCopy(CodeGenFunction &CGF, llvm::Value *SrcPtr,
                                   clang::QualType SrcTy,
                                   llvm::Value *DestPtr,
                                   clang::QualType DestTy) override;
  void AddHLSLFunctionInfo(llvm::Function *, const FunctionDecl *FD) override;
  void EmitHLSLFunctionProlog(llvm::Function *, const FunctionDecl *FD) override;

  void AddControlFlowHint(CodeGenFunction &CGF, const Stmt &S,
                          llvm::TerminatorInst *TI,
                          ArrayRef<const Attr *> Attrs) override;
  
  void FinishAutoVar(CodeGenFunction &CGF, const VarDecl &D, llvm::Value *V) override;

  /// Get or add constant to the program
  HLCBuffer &GetOrCreateCBuffer(HLSLBufferDecl *D);
};
}

void clang::CompileRootSignature(
    StringRef rootSigStr, DiagnosticsEngine &Diags, SourceLocation SLoc,
    hlsl::DxilRootSignatureVersion rootSigVer,
    hlsl::DxilRootSignatureCompilationFlags flags,
    hlsl::RootSignatureHandle *pRootSigHandle) {
  std::string OSStr;
  llvm::raw_string_ostream OS(OSStr);
  hlsl::DxilVersionedRootSignatureDesc *D = nullptr;

  if (ParseHLSLRootSignature(rootSigStr.data(), rootSigStr.size(), rootSigVer,
                             flags, &D, SLoc, Diags)) {
    CComPtr<IDxcBlob> pSignature;
    CComPtr<IDxcBlobEncoding> pErrors;
    hlsl::SerializeRootSignature(D, &pSignature, &pErrors, false);
    if (pSignature == nullptr) {
      assert(pErrors != nullptr && "else serialize failed with no msg");
      ReportHLSLRootSigError(Diags, SLoc, (char *)pErrors->GetBufferPointer(),
                             pErrors->GetBufferSize());
      hlsl::DeleteRootSignature(D);
    } else {
      pRootSigHandle->Assign(D, pSignature);
    }
  }
}

//------------------------------------------------------------------------------
//
// CGMSHLSLRuntime methods.
//
CGMSHLSLRuntime::CGMSHLSLRuntime(CodeGenModule &CGM)
    : CGHLSLRuntime(CGM), Context(CGM.getLLVMContext()),
      TheModule(CGM.getModule()),
      CBufferType(
          llvm::StructType::create(TheModule.getContext(), "ConstantBuffer")),
      dataLayout(CGM.getLangOpts().UseMinPrecision
                       ? hlsl::DXIL::kLegacyLayoutString
                       : hlsl::DXIL::kNewLayoutString),  Entry() {

  const hlsl::ShaderModel *SM =
      hlsl::ShaderModel::GetByName(CGM.getCodeGenOpts().HLSLProfile.c_str());
  // Only accept valid, 6.0 shader model.
  if (!SM->IsValid() || SM->GetMajor() != 6) {
    DiagnosticsEngine &Diags = CGM.getDiags();
    unsigned DiagID =
        Diags.getCustomDiagID(DiagnosticsEngine::Error, "invalid profile %0");
    Diags.Report(DiagID) << CGM.getCodeGenOpts().HLSLProfile;
    return;
  }
  m_bIsLib = SM->IsLib();
  // TODO: add AllResourceBound.
  if (CGM.getCodeGenOpts().HLSLAvoidControlFlow && !CGM.getCodeGenOpts().HLSLAllResourcesBound) {
    if (SM->IsSM51Plus()) {
      DiagnosticsEngine &Diags = CGM.getDiags();
      unsigned DiagID =
          Diags.getCustomDiagID(DiagnosticsEngine::Error,
                                "Gfa option cannot be used in SM_5_1+ unless "
                                "all_resources_bound flag is specified");
      Diags.Report(DiagID);
    }
  }
  // Create HLModule.
  const bool skipInit = true;
  m_pHLModule = &TheModule.GetOrCreateHLModule(skipInit);

  // Set Option.
  HLOptions opts;
  opts.bIEEEStrict = CGM.getCodeGenOpts().UnsafeFPMath;
  opts.bDefaultRowMajor = CGM.getCodeGenOpts().HLSLDefaultRowMajor;
  opts.bDisableOptimizations = CGM.getCodeGenOpts().DisableLLVMOpts;
  opts.bLegacyCBufferLoad = !CGM.getCodeGenOpts().HLSLNotUseLegacyCBufLoad;
  opts.bAllResourcesBound = CGM.getCodeGenOpts().HLSLAllResourcesBound;
  opts.PackingStrategy = CGM.getCodeGenOpts().HLSLSignaturePackingStrategy;
  opts.bLegacyResourceReservation = CGM.getCodeGenOpts().HLSLLegacyResourceReservation;

  opts.bUseMinPrecision = CGM.getLangOpts().UseMinPrecision;
  opts.bDX9CompatMode = CGM.getLangOpts().EnableDX9CompatMode;
  opts.bFXCCompatMode = CGM.getLangOpts().EnableFXCCompatMode;

  m_pHLModule->SetHLOptions(opts);
  m_pHLModule->GetOP()->SetMinPrecision(opts.bUseMinPrecision);
  m_pHLModule->GetTypeSystem().SetMinPrecision(opts.bUseMinPrecision);

  m_pHLModule->SetAutoBindingSpace(CGM.getCodeGenOpts().HLSLDefaultSpace);

  m_pHLModule->SetValidatorVersion(CGM.getCodeGenOpts().HLSLValidatorMajorVer, CGM.getCodeGenOpts().HLSLValidatorMinorVer);

  m_bDebugInfo = CGM.getCodeGenOpts().getDebugInfo() == CodeGenOptions::FullDebugInfo;

  // set profile
  m_pHLModule->SetShaderModel(SM);
  // set entry name
  if (!SM->IsLib())
    m_pHLModule->SetEntryFunctionName(CGM.getCodeGenOpts().HLSLEntryFunction);

  // set root signature version.
  if (CGM.getLangOpts().RootSigMinor == 0) {
    rootSigVer = hlsl::DxilRootSignatureVersion::Version_1_0;
  }
  else {
    DXASSERT(CGM.getLangOpts().RootSigMinor == 1,
      "else CGMSHLSLRuntime Constructor needs to be updated");
    rootSigVer = hlsl::DxilRootSignatureVersion::Version_1_1;
  }

  DXASSERT(CGM.getLangOpts().RootSigMajor == 1,
           "else CGMSHLSLRuntime Constructor needs to be updated");

  // add globalCB
  unique_ptr<HLCBuffer> CB = llvm::make_unique<HLCBuffer>();
  std::string globalCBName = "$Globals";
  CB->SetGlobalSymbol(nullptr);
  CB->SetGlobalName(globalCBName);
  globalCBIndex = m_pHLModule->GetCBuffers().size();
  CB->SetID(globalCBIndex);
  CB->SetRangeSize(1);
  CB->SetLowerBound(UINT_MAX);
  DXVERIFY_NOMSG(globalCBIndex == m_pHLModule->AddCBuffer(std::move(CB)));

  // set Float Denorm Mode
  m_pHLModule->SetFloat32DenormMode(CGM.getCodeGenOpts().HLSLFloat32DenormMode);

  // set DefaultLinkage
  m_pHLModule->SetDefaultLinkage(CGM.getCodeGenOpts().DefaultLinkage);

  // Fill in m_ExportMap, which maps from internal name to zero or more renames
  m_ExportMap.clear();
  std::string errors;
  llvm::raw_string_ostream os(errors);
  if (!m_ExportMap.ParseExports(CGM.getCodeGenOpts().HLSLLibraryExports, os)) {
    DiagnosticsEngine &Diags = CGM.getDiags();
    unsigned DiagID = Diags.getCustomDiagID(DiagnosticsEngine::Error, "Error parsing -exports options: %0");
    Diags.Report(DiagID) << os.str();
  }
}


void CGMSHLSLRuntime::AddHLSLIntrinsicOpcodeToFunction(Function *F,
                                                       unsigned opcode) {
  m_IntrinsicMap.emplace_back(F,opcode);
}

void CGMSHLSLRuntime::CheckParameterAnnotation(
    SourceLocation SLoc, const DxilParameterAnnotation &paramInfo,
    bool isPatchConstantFunction) {
  if (!paramInfo.HasSemanticString()) {
    return;
  }
  llvm::StringRef semFullName = paramInfo.GetSemanticStringRef();
  DxilParamInputQual paramQual = paramInfo.GetParamInputQual();
  if (paramQual == DxilParamInputQual::Inout) {
    CheckParameterAnnotation(SLoc, DxilParamInputQual::In, semFullName, isPatchConstantFunction);
    CheckParameterAnnotation(SLoc, DxilParamInputQual::Out, semFullName, isPatchConstantFunction);
    return;
  }
  CheckParameterAnnotation(SLoc, paramQual, semFullName, isPatchConstantFunction);
}

void CGMSHLSLRuntime::CheckParameterAnnotation(
    SourceLocation SLoc, DxilParamInputQual paramQual, llvm::StringRef semFullName,
    bool isPatchConstantFunction) {
  const ShaderModel *SM = m_pHLModule->GetShaderModel();

  DXIL::SigPointKind sigPoint = SigPointFromInputQual(
    paramQual, SM->GetKind(), isPatchConstantFunction);

  llvm::StringRef semName;
  unsigned semIndex;
  Semantic::DecomposeNameAndIndex(semFullName, &semName, &semIndex);

  const Semantic *pSemantic =
      Semantic::GetByName(semName, sigPoint, SM->GetMajor(), SM->GetMinor());
  if (pSemantic->IsInvalid()) {
    DiagnosticsEngine &Diags = CGM.getDiags();
    unsigned DiagID =
      Diags.getCustomDiagID(DiagnosticsEngine::Error, "invalid semantic '%0' for %1 %2.%3");
    Diags.Report(SLoc, DiagID) << semName << SM->GetKindName() << SM->GetMajor() << SM->GetMinor();
  }
}

SourceLocation
CGMSHLSLRuntime::SetSemantic(const NamedDecl *decl,
                             DxilParameterAnnotation &paramInfo) {
  for (const hlsl::UnusualAnnotation *it : decl->getUnusualAnnotations()) {
    if (it->getKind() == hlsl::UnusualAnnotation::UA_SemanticDecl) {
      const hlsl::SemanticDecl *sd = cast<hlsl::SemanticDecl>(it);
      paramInfo.SetSemanticString(sd->SemanticName);
      return it->Loc;
    }
  }
  return SourceLocation();
}

static DXIL::TessellatorDomain StringToDomain(StringRef domain) {
  if (domain == "isoline")
    return DXIL::TessellatorDomain::IsoLine;
  if (domain == "tri")
    return DXIL::TessellatorDomain::Tri;
  if (domain == "quad")
    return DXIL::TessellatorDomain::Quad;
  return DXIL::TessellatorDomain::Undefined;
}

static DXIL::TessellatorPartitioning StringToPartitioning(StringRef partition) {
  if (partition == "integer")
    return DXIL::TessellatorPartitioning::Integer;
  if (partition == "pow2")
    return DXIL::TessellatorPartitioning::Pow2;
  if (partition == "fractional_even")
    return DXIL::TessellatorPartitioning::FractionalEven;
  if (partition == "fractional_odd")
    return DXIL::TessellatorPartitioning::FractionalOdd;
  return DXIL::TessellatorPartitioning::Undefined;
}

static DXIL::TessellatorOutputPrimitive
StringToTessOutputPrimitive(StringRef primitive) {
  if (primitive == "point")
    return DXIL::TessellatorOutputPrimitive::Point;
  if (primitive == "line")
    return DXIL::TessellatorOutputPrimitive::Line;
  if (primitive == "triangle_cw")
    return DXIL::TessellatorOutputPrimitive::TriangleCW;
  if (primitive == "triangle_ccw")
    return DXIL::TessellatorOutputPrimitive::TriangleCCW;
  return DXIL::TessellatorOutputPrimitive::Undefined;
}

static unsigned RoundToAlign(unsigned num, unsigned mod) {
  // round num to next highest mod
  if (mod != 0)
    return mod * ((num + mod - 1) / mod);
  return num;
}

// Align cbuffer offset in legacy mode (16 bytes per row).
static unsigned AlignBufferOffsetInLegacy(unsigned offset, unsigned size,
                                          unsigned scalarSizeInBytes,
                                          bool bNeedNewRow) {
  if (unsigned remainder = (offset & 0xf)) {
    // Start from new row
    if (remainder + size > 16 || bNeedNewRow) {
      return offset + 16 - remainder;
    }
    // If not, naturally align data
    return RoundToAlign(offset, scalarSizeInBytes);
  }
  return offset;
}

static unsigned AlignBaseOffset(unsigned baseOffset, unsigned size,
                                 QualType Ty, bool bDefaultRowMajor) {
  bool needNewAlign = Ty->isArrayType();

  if (IsHLSLMatType(Ty)) {
    bool bRowMajor = false;
    if (!hlsl::HasHLSLMatOrientation(Ty, &bRowMajor))
      bRowMajor = bDefaultRowMajor;

    unsigned row, col;
    hlsl::GetHLSLMatRowColCount(Ty, row, col);

    needNewAlign |= !bRowMajor && col > 1;
    needNewAlign |= bRowMajor && row > 1;
  }

  unsigned scalarSizeInBytes = 4;
  const clang::BuiltinType *BT = Ty->getAs<clang::BuiltinType>();
  if (hlsl::IsHLSLVecMatType(Ty)) {
    BT = hlsl::GetElementTypeOrType(Ty)->getAs<clang::BuiltinType>();
  }
  if (BT) {
    if (BT->getKind() == clang::BuiltinType::Kind::Double ||
      BT->getKind() == clang::BuiltinType::Kind::LongLong)
      scalarSizeInBytes = 8;
    else if (BT->getKind() == clang::BuiltinType::Kind::Half ||
      BT->getKind() == clang::BuiltinType::Kind::Short ||
      BT->getKind() == clang::BuiltinType::Kind::UShort)
      scalarSizeInBytes = 2;
  }

  return AlignBufferOffsetInLegacy(baseOffset, size, scalarSizeInBytes, needNewAlign);
}

static unsigned AlignBaseOffset(QualType Ty, unsigned baseOffset,
                                bool bDefaultRowMajor,
                                CodeGen::CodeGenModule &CGM,
                                llvm::DataLayout &layout) {
  QualType paramTy = Ty.getCanonicalType();
  if (const ReferenceType *RefType = dyn_cast<ReferenceType>(paramTy))
    paramTy = RefType->getPointeeType();

  // Get size.
  llvm::Type *Type = CGM.getTypes().ConvertType(paramTy);
  unsigned size = layout.getTypeAllocSize(Type);
  return AlignBaseOffset(baseOffset, size, paramTy, bDefaultRowMajor);
}

static unsigned GetMatrixSizeInCB(QualType Ty, bool defaultRowMajor,
                                  bool b64Bit) {
  bool bRowMajor;
  if (!hlsl::HasHLSLMatOrientation(Ty, &bRowMajor))
    bRowMajor = defaultRowMajor;

  unsigned row, col;
  hlsl::GetHLSLMatRowColCount(Ty, row, col);

  unsigned EltSize = b64Bit ? 8 : 4;

  // Align to 4 * 4bytes.
  unsigned alignment = 4 * 4;

  if (bRowMajor) {
    unsigned rowSize = EltSize * col;
    // 3x64bit or 4x64bit align to 32 bytes.
    if (rowSize > alignment)
      alignment <<= 1;
    return alignment * (row - 1) + col * EltSize;
  } else {
    unsigned rowSize = EltSize * row;
    // 3x64bit or 4x64bit align to 32 bytes.
    if (rowSize > alignment)
      alignment <<= 1;

    return alignment * (col - 1) + row * EltSize;
  }
}

static CompType::Kind BuiltinTyToCompTy(const BuiltinType *BTy, bool bSNorm,
                                        bool bUNorm) {
  CompType::Kind kind = CompType::Kind::Invalid;

  switch (BTy->getKind()) {
  case BuiltinType::UInt:
    kind = CompType::Kind::U32;
    break;
  case BuiltinType::Min16UInt: // HLSL Change
  case BuiltinType::UShort:
    kind = CompType::Kind::U16;
    break;
  case BuiltinType::ULongLong:
    kind = CompType::Kind::U64;
    break;
  case BuiltinType::Int:
    kind = CompType::Kind::I32;
    break;
  // HLSL Changes begin
  case BuiltinType::Min12Int:
  case BuiltinType::Min16Int:
  // HLSL Changes end
  case BuiltinType::Short:
    kind = CompType::Kind::I16;
    break;
  case BuiltinType::LongLong:
    kind = CompType::Kind::I64;
    break;
  // HLSL Changes begin
  case BuiltinType::Min10Float:
  case BuiltinType::Min16Float:
  // HLSL Changes end
  case BuiltinType::Half:
    if (bSNorm)
      kind = CompType::Kind::SNormF16;
    else if (bUNorm)
      kind = CompType::Kind::UNormF16;
    else
      kind = CompType::Kind::F16;
    break;
  case BuiltinType::HalfFloat: // HLSL Change
  case BuiltinType::Float:
    if (bSNorm)
      kind = CompType::Kind::SNormF32;
    else if (bUNorm)
      kind = CompType::Kind::UNormF32;
    else
      kind = CompType::Kind::F32;
    break;
  case BuiltinType::Double:
    if (bSNorm)
      kind = CompType::Kind::SNormF64;
    else if (bUNorm)
      kind = CompType::Kind::UNormF64;
    else
      kind = CompType::Kind::F64;
    break;
  case BuiltinType::Bool:
    kind = CompType::Kind::I1;
    break;
  default:
    // Other types not used by HLSL.
    break;
  }
  return kind;
}

static DxilSampler::SamplerKind KeywordToSamplerKind(llvm::StringRef keyword) {
  // TODO: refactor for faster search (switch by 1/2/3 first letters, then
  // compare)
  return llvm::StringSwitch<DxilSampler::SamplerKind>(keyword)
    .Case("SamplerState", DxilSampler::SamplerKind::Default)
    .Case("SamplerComparisonState", DxilSampler::SamplerKind::Comparison)
    .Default(DxilSampler::SamplerKind::Invalid);
}

MDNode *CGMSHLSLRuntime::GetOrAddResTypeMD(QualType resTy) {
  const RecordType *RT = resTy->getAs<RecordType>();
  if (!RT)
    return nullptr;
  RecordDecl *RD = RT->getDecl();
  SourceLocation loc = RD->getLocation();

  hlsl::DxilResourceBase::Class resClass = TypeToClass(resTy);
  llvm::Type *Ty = CGM.getTypes().ConvertType(resTy);
  auto it = resMetadataMap.find(Ty);
  if (it != resMetadataMap.end())
    return it->second;

  // Save resource type metadata.
  switch (resClass) {
  case DXIL::ResourceClass::UAV: {
    DxilResource UAV;
    // TODO: save globalcoherent to variable in EmitHLSLBuiltinCallExpr.
    SetUAVSRV(loc, resClass, &UAV, RD);
    // Set global symbol to save type.
    UAV.SetGlobalSymbol(UndefValue::get(Ty));
    MDNode *MD = m_pHLModule->DxilUAVToMDNode(UAV);
    resMetadataMap[Ty] = MD;
    return MD;
  } break;
  case DXIL::ResourceClass::SRV: {
    DxilResource SRV;
    SetUAVSRV(loc, resClass, &SRV, RD);
    // Set global symbol to save type.
    SRV.SetGlobalSymbol(UndefValue::get(Ty));
    MDNode *MD = m_pHLModule->DxilSRVToMDNode(SRV);
    resMetadataMap[Ty] = MD;
    return MD;
  } break;
  case DXIL::ResourceClass::Sampler: {
    DxilSampler S;
    DxilSampler::SamplerKind kind = KeywordToSamplerKind(RD->getName());
    S.SetSamplerKind(kind);
    // Set global symbol to save type.
    S.SetGlobalSymbol(UndefValue::get(Ty));
    MDNode *MD = m_pHLModule->DxilSamplerToMDNode(S);
    resMetadataMap[Ty] = MD;
    return MD;
  }
  default:
    // Skip OutputStream for GS.
    return nullptr;
  }
}

namespace {
MatrixOrientation GetMatrixMajor(QualType Ty, bool bDefaultRowMajor) {
  DXASSERT(hlsl::IsHLSLMatType(Ty), "");
  bool bIsRowMajor = bDefaultRowMajor;
  HasHLSLMatOrientation(Ty, &bIsRowMajor);
  return bIsRowMajor ? MatrixOrientation::RowMajor
                          : MatrixOrientation::ColumnMajor;
}

QualType GetArrayEltType(QualType Ty) {
  // Get element type.
  if (Ty->isArrayType()) {
    while (isa<clang::ArrayType>(Ty)) {
      const clang::ArrayType *ATy = dyn_cast<clang::ArrayType>(Ty);
      Ty = ATy->getElementType();
    }
  }
  return Ty;
}

} // namespace

void CGMSHLSLRuntime::ConstructFieldAttributedAnnotation(
    DxilFieldAnnotation &fieldAnnotation, QualType fieldTy,
    bool bDefaultRowMajor) {
  QualType Ty = fieldTy;
  if (Ty->isReferenceType())
    Ty = Ty.getNonReferenceType();

  // Get element type.
  Ty = GetArrayEltType(Ty);

  QualType EltTy = Ty;
  if (hlsl::IsHLSLMatType(Ty)) {
    DxilMatrixAnnotation Matrix;

    Matrix.Orientation = GetMatrixMajor(Ty, bDefaultRowMajor);

    hlsl::GetHLSLMatRowColCount(Ty, Matrix.Rows, Matrix.Cols);
    fieldAnnotation.SetMatrixAnnotation(Matrix);
    EltTy = hlsl::GetHLSLMatElementType(Ty);
  }

  if (hlsl::IsHLSLVecType(Ty))
    EltTy = hlsl::GetHLSLVecElementType(Ty);

  if (IsHLSLResourceType(Ty)) {
    MDNode *MD = GetOrAddResTypeMD(Ty);
    fieldAnnotation.SetResourceAttribute(MD);
  }

  bool bSNorm = false;
  bool bUNorm = false;
  if (HasHLSLUNormSNorm(Ty, &bSNorm) && !bSNorm)
    bUNorm = true;

  if (EltTy->isBuiltinType()) {
    const BuiltinType *BTy = EltTy->getAs<BuiltinType>();
    CompType::Kind kind = BuiltinTyToCompTy(BTy, bSNorm, bUNorm);
    fieldAnnotation.SetCompType(kind);
  } else if (EltTy->isEnumeralType()) {
    const EnumType *ETy = EltTy->getAs<EnumType>();
    QualType type = ETy->getDecl()->getIntegerType();
    if (const BuiltinType *BTy =
            dyn_cast<BuiltinType>(type->getCanonicalTypeInternal()))
      fieldAnnotation.SetCompType(BuiltinTyToCompTy(BTy, bSNorm, bUNorm));
  } else {
    DXASSERT(!bSNorm && !bUNorm,
             "snorm/unorm on invalid type, validate at handleHLSLTypeAttr");
  }
}

static void ConstructFieldInterpolation(DxilFieldAnnotation &fieldAnnotation,
                                      FieldDecl *fieldDecl) {
  // Keep undefined for interpMode here.
  InterpolationMode InterpMode = {fieldDecl->hasAttr<HLSLNoInterpolationAttr>(),
                                  fieldDecl->hasAttr<HLSLLinearAttr>(),
                                  fieldDecl->hasAttr<HLSLNoPerspectiveAttr>(),
                                  fieldDecl->hasAttr<HLSLCentroidAttr>(),
                                  fieldDecl->hasAttr<HLSLSampleAttr>()};
  if (InterpMode.GetKind() != InterpolationMode::Kind::Undefined)
    fieldAnnotation.SetInterpolationMode(InterpMode);
}

unsigned CGMSHLSLRuntime::ConstructStructAnnotation(DxilStructAnnotation *annotation,
                                      const RecordDecl *RD,
                                      DxilTypeSystem &dxilTypeSys) {
  unsigned fieldIdx = 0;
  unsigned offset = 0;
  bool bDefaultRowMajor = m_pHLModule->GetHLOptions().bDefaultRowMajor;
  if (const CXXRecordDecl *CXXRD = dyn_cast<CXXRecordDecl>(RD)) {
    if (CXXRD->getNumBases()) {
      // Add base as field.
      for (const auto &I : CXXRD->bases()) {
        const CXXRecordDecl *BaseDecl =
            cast<CXXRecordDecl>(I.getType()->castAs<RecordType>()->getDecl());
        std::string fieldSemName = "";

        QualType parentTy = QualType(BaseDecl->getTypeForDecl(), 0);

        // Align offset.
        offset = AlignBaseOffset(parentTy, offset, bDefaultRowMajor, CGM,
                                 dataLayout);

        unsigned CBufferOffset = offset;

        unsigned arrayEltSize = 0;
        // Process field to make sure the size of field is ready.
        unsigned size =
            AddTypeAnnotation(parentTy, dxilTypeSys, arrayEltSize);

        // Update offset.
        offset += size;

        if (size > 0) {
          DxilFieldAnnotation &fieldAnnotation =
              annotation->GetFieldAnnotation(fieldIdx++);

          fieldAnnotation.SetCBufferOffset(CBufferOffset);
          fieldAnnotation.SetFieldName(BaseDecl->getNameAsString());
        }
      }
    }
  }

  for (auto fieldDecl : RD->fields()) {
    std::string fieldSemName = "";

    QualType fieldTy = fieldDecl->getType();
    DXASSERT(!fieldDecl->isBitField(), "We should have already ensured we have no bitfields.");
    
    // Align offset.
    offset = AlignBaseOffset(fieldTy, offset, bDefaultRowMajor, CGM, dataLayout);

    unsigned CBufferOffset = offset;

    // Try to get info from fieldDecl.
    for (const hlsl::UnusualAnnotation *it :
         fieldDecl->getUnusualAnnotations()) {
      switch (it->getKind()) {
      case hlsl::UnusualAnnotation::UA_SemanticDecl: {
        const hlsl::SemanticDecl *sd = cast<hlsl::SemanticDecl>(it);
        fieldSemName = sd->SemanticName;
      } break;
      case hlsl::UnusualAnnotation::UA_ConstantPacking: {
        const hlsl::ConstantPacking *cp = cast<hlsl::ConstantPacking>(it);
        CBufferOffset = cp->Subcomponent << 2;
        CBufferOffset += cp->ComponentOffset;
        // Change to byte.
        CBufferOffset <<= 2;
      } break;
      case hlsl::UnusualAnnotation::UA_RegisterAssignment: {
        // register assignment only works on global constant.
        DiagnosticsEngine &Diags = CGM.getDiags();
        unsigned DiagID = Diags.getCustomDiagID(
            DiagnosticsEngine::Error,
            "location semantics cannot be specified on members.");
        Diags.Report(it->Loc, DiagID);
        return 0;
      } break;
      default:
        llvm_unreachable("only semantic for input/output");
        break;
      }
    }

    unsigned arrayEltSize = 0;
    // Process field to make sure the size of field is ready.
    unsigned size = AddTypeAnnotation(fieldDecl->getType(), dxilTypeSys, arrayEltSize);

    // Update offset.
    offset += size;
    
    DxilFieldAnnotation &fieldAnnotation = annotation->GetFieldAnnotation(fieldIdx++);

    ConstructFieldAttributedAnnotation(fieldAnnotation, fieldTy, bDefaultRowMajor);
    ConstructFieldInterpolation(fieldAnnotation, fieldDecl);
    if (fieldDecl->hasAttr<HLSLPreciseAttr>())
      fieldAnnotation.SetPrecise();

    fieldAnnotation.SetCBufferOffset(CBufferOffset);
    fieldAnnotation.SetFieldName(fieldDecl->getName());
    if (!fieldSemName.empty())
      fieldAnnotation.SetSemanticString(fieldSemName);
  }

  annotation->SetCBufferSize(offset);
  if (offset == 0) {
    annotation->MarkEmptyStruct();
  }
  return offset;
}

static bool IsElementInputOutputType(QualType Ty) {
  return Ty->isBuiltinType() || hlsl::IsHLSLVecMatType(Ty) || Ty->isEnumeralType();
}

// Return the size for constant buffer of each decl.
unsigned CGMSHLSLRuntime::AddTypeAnnotation(QualType Ty,
                                            DxilTypeSystem &dxilTypeSys,
                                            unsigned &arrayEltSize) {
  QualType paramTy = Ty.getCanonicalType();
  if (const ReferenceType *RefType = dyn_cast<ReferenceType>(paramTy))
    paramTy = RefType->getPointeeType();

  // Get size.
  llvm::Type *Type = CGM.getTypes().ConvertType(paramTy);
  unsigned size = dataLayout.getTypeAllocSize(Type);

  if (IsHLSLMatType(Ty)) {
    llvm::Type *EltTy = HLMatrixType::cast(Type).getElementTypeForReg();
    bool b64Bit = dataLayout.getTypeAllocSize(EltTy) == 8;
    size = GetMatrixSizeInCB(Ty, m_pHLModule->GetHLOptions().bDefaultRowMajor,
                             b64Bit);
  }
  // Skip element types.
  if (IsElementInputOutputType(paramTy))
    return size;
  else if (IsHLSLStreamOutputType(Ty)) {
    return AddTypeAnnotation(GetHLSLOutputPatchElementType(Ty), dxilTypeSys,
                             arrayEltSize);
  } else if (IsHLSLInputPatchType(Ty))
    return AddTypeAnnotation(GetHLSLInputPatchElementType(Ty), dxilTypeSys,
                             arrayEltSize);
  else if (IsHLSLOutputPatchType(Ty))
    return AddTypeAnnotation(GetHLSLOutputPatchElementType(Ty), dxilTypeSys,
                             arrayEltSize);
  else if (const RecordType *RT = paramTy->getAsStructureType()) {
    RecordDecl *RD = RT->getDecl();
    llvm::StructType *ST = CGM.getTypes().ConvertRecordDeclType(RD);
    // Skip if already created.
    if (DxilStructAnnotation *annotation = dxilTypeSys.GetStructAnnotation(ST)) {
      unsigned structSize = annotation->GetCBufferSize();
      return structSize;
    }
    DxilStructAnnotation *annotation = dxilTypeSys.AddStructAnnotation(ST);

    return ConstructStructAnnotation(annotation, RD, dxilTypeSys);
  } else if (const RecordType *RT = dyn_cast<RecordType>(paramTy)) {
    // For this pointer.
    RecordDecl *RD = RT->getDecl();
    llvm::StructType *ST = CGM.getTypes().ConvertRecordDeclType(RD);
    // Skip if already created.
    if (DxilStructAnnotation *annotation = dxilTypeSys.GetStructAnnotation(ST)) {
      unsigned structSize = annotation->GetCBufferSize();
      return structSize;
    }
    DxilStructAnnotation *annotation = dxilTypeSys.AddStructAnnotation(ST);

    return ConstructStructAnnotation(annotation, RD, dxilTypeSys);
  } else if (IsHLSLResourceType(Ty)) {
    // Save result type info.
    AddTypeAnnotation(GetHLSLResourceResultType(Ty), dxilTypeSys, arrayEltSize);
    // Resource don't count for cbuffer size.
    return 0;
  } else if (IsStringType(Ty)) {
    // string won't be included in cbuffer
    return 0;
  } else {
    unsigned arraySize = 0;
    QualType arrayElementTy = Ty;
    if (Ty->isConstantArrayType()) {
      const ConstantArrayType *arrayTy =
        CGM.getContext().getAsConstantArrayType(Ty);
      DXASSERT(arrayTy != nullptr, "Must array type here");

      arraySize = arrayTy->getSize().getLimitedValue();
      arrayElementTy = arrayTy->getElementType();
    }
    else if (Ty->isIncompleteArrayType()) {
      const IncompleteArrayType *arrayTy = CGM.getContext().getAsIncompleteArrayType(Ty);
      arrayElementTy = arrayTy->getElementType();
    } else {
      DXASSERT(0, "Must array type here");
    }

    unsigned elementSize = AddTypeAnnotation(arrayElementTy, dxilTypeSys, arrayEltSize);
    // Only set arrayEltSize once.
    if (arrayEltSize == 0)
      arrayEltSize = elementSize;
    // Align to 4 * 4bytes.
    unsigned alignedSize = (elementSize + 15) & 0xfffffff0;
    return alignedSize * (arraySize - 1) + elementSize;
  }
}


static DxilResource::Kind KeywordToKind(StringRef keyword) {
  // TODO: refactor for faster search (switch by 1/2/3 first letters, then
  // compare)
  if (keyword == "Texture1D" || keyword == "RWTexture1D" || keyword == "RasterizerOrderedTexture1D")
    return DxilResource::Kind::Texture1D;
  if (keyword == "Texture2D" || keyword == "RWTexture2D" || keyword == "RasterizerOrderedTexture2D")
    return DxilResource::Kind::Texture2D;
  if (keyword == "Texture2DMS" || keyword == "RWTexture2DMS")
    return DxilResource::Kind::Texture2DMS;
  if (keyword == "Texture3D" || keyword == "RWTexture3D" || keyword == "RasterizerOrderedTexture3D")
    return DxilResource::Kind::Texture3D;
  if (keyword == "TextureCube" || keyword == "RWTextureCube")
    return DxilResource::Kind::TextureCube;

  if (keyword == "Texture1DArray" || keyword == "RWTexture1DArray" || keyword == "RasterizerOrderedTexture1DArray")
    return DxilResource::Kind::Texture1DArray;
  if (keyword == "Texture2DArray" || keyword == "RWTexture2DArray" || keyword == "RasterizerOrderedTexture2DArray")
    return DxilResource::Kind::Texture2DArray;
  if (keyword == "Texture2DMSArray" || keyword == "RWTexture2DMSArray")
    return DxilResource::Kind::Texture2DMSArray;
  if (keyword == "TextureCubeArray" || keyword == "RWTextureCubeArray")
    return DxilResource::Kind::TextureCubeArray;

  if (keyword == "ByteAddressBuffer" || keyword == "RWByteAddressBuffer" || keyword == "RasterizerOrderedByteAddressBuffer")
    return DxilResource::Kind::RawBuffer;

  if (keyword == "StructuredBuffer" || keyword == "RWStructuredBuffer" || keyword == "RasterizerOrderedStructuredBuffer")
    return DxilResource::Kind::StructuredBuffer;

  if (keyword == "AppendStructuredBuffer" || keyword == "ConsumeStructuredBuffer")
    return DxilResource::Kind::StructuredBuffer;

  // TODO: this is not efficient.
  bool isBuffer = keyword == "Buffer";
  isBuffer |= keyword == "RWBuffer";
  isBuffer |= keyword == "RasterizerOrderedBuffer";
  if (isBuffer)
    return DxilResource::Kind::TypedBuffer;
  if (keyword == "RaytracingAccelerationStructure")
    return DxilResource::Kind::RTAccelerationStructure;
  return DxilResource::Kind::Invalid;
}

void CGMSHLSLRuntime::AddHLSLFunctionInfo(Function *F, const FunctionDecl *FD) {
  // Add hlsl intrinsic attr
  unsigned intrinsicOpcode;
  StringRef intrinsicGroup;
  llvm::FunctionType *FT = F->getFunctionType();

  auto AddResourceMetadata = [&](QualType qTy, llvm::Type *Ty) {
    hlsl::DxilResourceBase::Class resClass = TypeToClass(qTy);
    if (resClass != hlsl::DxilResourceBase::Class::Invalid) {
      if (!resMetadataMap.count(Ty)) {
        MDNode *Meta = GetOrAddResTypeMD(qTy);
        DXASSERT(Meta, "else invalid resource type");
        resMetadataMap[Ty] = Meta;
      }
    }
  };

  if (hlsl::GetIntrinsicOp(FD, intrinsicOpcode, intrinsicGroup)) {
    AddHLSLIntrinsicOpcodeToFunction(F, intrinsicOpcode);
    F->addFnAttr(hlsl::HLPrefix, intrinsicGroup);
    unsigned iParamOffset = 0; // skip this on llvm function

    // Save resource type annotation.
    if (const CXXMethodDecl *MD = dyn_cast<CXXMethodDecl>(FD)) {
      iParamOffset = 1;
      const CXXRecordDecl *RD = MD->getParent();
      // For nested case like sample_slice_type.
      if (const CXXRecordDecl *PRD =
              dyn_cast<CXXRecordDecl>(RD->getDeclContext())) {
        RD = PRD;
      }

      QualType recordTy = MD->getASTContext().getRecordType(RD);
      llvm::Type *Ty = CGM.getTypes().ConvertType(recordTy);
      AddResourceMetadata(recordTy, Ty);
    }

    // Add metadata for any resources found in parameters
    for (unsigned iParam = 0; iParam < FD->getNumParams(); iParam++) {
      llvm::Type *Ty = FT->getParamType(iParam + iParamOffset);
      if (!Ty->isPointerTy())
        continue; // not a resource
      Ty = Ty->getPointerElementType();
      QualType paramTy = FD->getParamDecl(iParam)->getType();
      AddResourceMetadata(paramTy, Ty);
    }

    StringRef lower;
    if (hlsl::GetIntrinsicLowering(FD, lower))
      hlsl::SetHLLowerStrategy(F, lower);

    // Don't need to add FunctionQual for intrinsic function.
    return;
  }

  if (m_pHLModule->GetFloat32DenormMode() == DXIL::Float32DenormMode::FTZ) {
    F->addFnAttr(DXIL::kFP32DenormKindString, DXIL::kFP32DenormValueFtzString);
  }
  else if (m_pHLModule->GetFloat32DenormMode() == DXIL::Float32DenormMode::Preserve) {
    F->addFnAttr(DXIL::kFP32DenormKindString, DXIL::kFP32DenormValuePreserveString);
  }
  else if (m_pHLModule->GetFloat32DenormMode() == DXIL::Float32DenormMode::Any) {
    F->addFnAttr(DXIL::kFP32DenormKindString, DXIL::kFP32DenormValueAnyString);
  }
  // Set entry function
  const std::string &entryName = m_pHLModule->GetEntryFunctionName();
  bool isEntry = FD->getNameAsString() == entryName;
  if (isEntry) {
    Entry.Func = F;
    Entry.SL = FD->getLocation();
  }

  DiagnosticsEngine &Diags = CGM.getDiags();

  std::unique_ptr<DxilFunctionProps> funcProps =
      llvm::make_unique<DxilFunctionProps>();
  funcProps->shaderKind = DXIL::ShaderKind::Invalid;
  bool isCS = false;
  bool isGS = false;
  bool isHS = false;
  bool isDS = false;
  bool isVS = false;
  bool isPS = false;
  bool isRay = false;
  if (const HLSLShaderAttr *Attr = FD->getAttr<HLSLShaderAttr>()) {
    // Stage is already validate in HandleDeclAttributeForHLSL.
    // Here just check first letter (or two).
    switch (Attr->getStage()[0]) {
    case 'c':
      switch (Attr->getStage()[1]) {
      case 'o':
        isCS = true;
        funcProps->shaderKind = DXIL::ShaderKind::Compute;
        break;
      case 'l':
        isRay = true;
        funcProps->shaderKind = DXIL::ShaderKind::ClosestHit;
        break;
      case 'a':
        isRay = true;
        funcProps->shaderKind = DXIL::ShaderKind::Callable;
        break;
      default:
        break;
      }
      break;
    case 'v':
      isVS = true;
      funcProps->shaderKind = DXIL::ShaderKind::Vertex;
      break;
    case 'h':
      isHS = true;
      funcProps->shaderKind = DXIL::ShaderKind::Hull;
      break;
    case 'd':
      isDS = true;
      funcProps->shaderKind = DXIL::ShaderKind::Domain;
      break;
    case 'g':
      isGS = true;
      funcProps->shaderKind = DXIL::ShaderKind::Geometry;
      break;
    case 'p':
      isPS = true;
      funcProps->shaderKind = DXIL::ShaderKind::Pixel;
      break;
    case 'r':
      isRay = true;
      funcProps->shaderKind = DXIL::ShaderKind::RayGeneration;
      break;
    case 'i':
      isRay = true;
      funcProps->shaderKind = DXIL::ShaderKind::Intersection;
      break;
    case 'a':
      isRay = true;
      funcProps->shaderKind = DXIL::ShaderKind::AnyHit;
      break;
    case 'm':
      isRay = true;
      funcProps->shaderKind = DXIL::ShaderKind::Miss;
      break;
    default:
      break;
    }
    if (funcProps->shaderKind == DXIL::ShaderKind::Invalid) {
      unsigned DiagID = Diags.getCustomDiagID(
        DiagnosticsEngine::Error, "Invalid profile for shader attribute");
      Diags.Report(Attr->getLocation(), DiagID);
    }
    if (isEntry && isRay) {
      unsigned DiagID = Diags.getCustomDiagID(
        DiagnosticsEngine::Error, "Ray function cannot be used as a global entry point");
      Diags.Report(Attr->getLocation(), DiagID);
    }
  }

  // Save patch constant function to patchConstantFunctionMap.
  bool isPatchConstantFunction = false;
  if (!isEntry && CGM.getContext().IsPatchConstantFunctionDecl(FD)) {
    isPatchConstantFunction = true;
    auto &PCI = patchConstantFunctionMap[FD->getName()];
    PCI.SL = FD->getLocation();
    PCI.Func = F;
    ++PCI.NumOverloads;

    for (ParmVarDecl *parmDecl : FD->parameters()) {
      QualType Ty = parmDecl->getType();
      if (IsHLSLOutputPatchType(Ty)) {
        funcProps->ShaderProps.HS.outputControlPoints =
            GetHLSLOutputPatchCount(parmDecl->getType());
      } else if (IsHLSLInputPatchType(Ty)) {
        funcProps->ShaderProps.HS.inputControlPoints =
            GetHLSLInputPatchCount(parmDecl->getType());
      }
    }

    // Mark patch constant functions that cannot be linked as exports
    // InternalLinkage.  Patch constant functions that are actually used
    // will be set back to ExternalLinkage in FinishCodeGen.
    if (funcProps->ShaderProps.HS.outputControlPoints ||
        funcProps->ShaderProps.HS.inputControlPoints) {
      PCI.Func->setLinkage(GlobalValue::InternalLinkage);
    }

    funcProps->shaderKind = DXIL::ShaderKind::Hull;
  }

  const ShaderModel *SM = m_pHLModule->GetShaderModel();
  if (isEntry) {
    funcProps->shaderKind = SM->GetKind();
  }

  // Geometry shader.
  if (const HLSLMaxVertexCountAttr *Attr =
          FD->getAttr<HLSLMaxVertexCountAttr>()) {
    isGS = true;
    funcProps->shaderKind = DXIL::ShaderKind::Geometry;
    funcProps->ShaderProps.GS.maxVertexCount = Attr->getCount();
    funcProps->ShaderProps.GS.inputPrimitive = DXIL::InputPrimitive::Undefined;

    if (isEntry && !SM->IsGS()) {
      unsigned DiagID =
          Diags.getCustomDiagID(DiagnosticsEngine::Error,
                                "attribute maxvertexcount only valid for GS.");
      Diags.Report(Attr->getLocation(), DiagID);
      return;
    }
  }
  if (const HLSLInstanceAttr *Attr = FD->getAttr<HLSLInstanceAttr>()) {
    unsigned instanceCount = Attr->getCount();
    funcProps->ShaderProps.GS.instanceCount = instanceCount;
    if (isEntry && !SM->IsGS()) {
      unsigned DiagID =
          Diags.getCustomDiagID(DiagnosticsEngine::Error,
                                "attribute maxvertexcount only valid for GS.");
      Diags.Report(Attr->getLocation(), DiagID);
      return;
    }
  } else {
    // Set default instance count.
    if (isGS)
      funcProps->ShaderProps.GS.instanceCount = 1;
  }

  // Computer shader.
  if (const HLSLNumThreadsAttr *Attr = FD->getAttr<HLSLNumThreadsAttr>()) {
    isCS = true;
    funcProps->shaderKind = DXIL::ShaderKind::Compute;

    funcProps->ShaderProps.CS.numThreads[0] = Attr->getX();
    funcProps->ShaderProps.CS.numThreads[1] = Attr->getY();
    funcProps->ShaderProps.CS.numThreads[2] = Attr->getZ();

    if (isEntry && !SM->IsCS()) {
      unsigned DiagID = Diags.getCustomDiagID(
          DiagnosticsEngine::Error, "attribute numthreads only valid for CS.");
      Diags.Report(Attr->getLocation(), DiagID);
      return;
    }
  }

  // Hull shader.
  if (const HLSLPatchConstantFuncAttr *Attr =
          FD->getAttr<HLSLPatchConstantFuncAttr>()) {
    if (isEntry && !SM->IsHS()) {
      unsigned DiagID = Diags.getCustomDiagID(
          DiagnosticsEngine::Error,
          "attribute patchconstantfunc only valid for HS.");
      Diags.Report(Attr->getLocation(), DiagID);
      return;
    }

    isHS = true;
    funcProps->shaderKind = DXIL::ShaderKind::Hull;
    HSEntryPatchConstantFuncAttr[F] = Attr;
  } else {
    // TODO: This is a duplicate check. We also have this check in
    // hlsl::DiagnoseTranslationUnit(clang::Sema*).
    if (isEntry && SM->IsHS()) {
      unsigned DiagID = Diags.getCustomDiagID(
          DiagnosticsEngine::Error,
          "HS entry point must have the patchconstantfunc attribute");
      Diags.Report(FD->getLocation(), DiagID);
      return;
    }
  }

  if (const HLSLOutputControlPointsAttr *Attr =
          FD->getAttr<HLSLOutputControlPointsAttr>()) {
    if (isHS) {
      funcProps->ShaderProps.HS.outputControlPoints = Attr->getCount();
    } else if (isEntry && !SM->IsHS()) {
      unsigned DiagID = Diags.getCustomDiagID(
          DiagnosticsEngine::Error,
          "attribute outputcontrolpoints only valid for HS.");
      Diags.Report(Attr->getLocation(), DiagID);
      return;
    }
  }

  if (const HLSLPartitioningAttr *Attr = FD->getAttr<HLSLPartitioningAttr>()) {
    if (isHS) {
      DXIL::TessellatorPartitioning partition =
          StringToPartitioning(Attr->getScheme());
      funcProps->ShaderProps.HS.partition = partition;
    } else if (isEntry && !SM->IsHS()) {
      unsigned DiagID =
          Diags.getCustomDiagID(DiagnosticsEngine::Warning,
                                "attribute partitioning only valid for HS.");
      Diags.Report(Attr->getLocation(), DiagID);
    }
  }

  if (const HLSLOutputTopologyAttr *Attr =
          FD->getAttr<HLSLOutputTopologyAttr>()) {
    if (isHS) {
      DXIL::TessellatorOutputPrimitive primitive =
          StringToTessOutputPrimitive(Attr->getTopology());
      funcProps->ShaderProps.HS.outputPrimitive = primitive;
    } else if (isEntry && !SM->IsHS()) {
      unsigned DiagID =
          Diags.getCustomDiagID(DiagnosticsEngine::Warning,
                                "attribute outputtopology only valid for HS.");
      Diags.Report(Attr->getLocation(), DiagID);
    }
  }

  if (isHS) {
    funcProps->ShaderProps.HS.maxTessFactor = DXIL::kHSMaxTessFactorUpperBound;
    funcProps->ShaderProps.HS.inputControlPoints = DXIL::kHSDefaultInputControlPointCount;
  }

  if (const HLSLMaxTessFactorAttr *Attr =
          FD->getAttr<HLSLMaxTessFactorAttr>()) {
    if (isHS) {
      // TODO: change getFactor to return float.
      llvm::APInt intV(32, Attr->getFactor());
      funcProps->ShaderProps.HS.maxTessFactor = intV.bitsToFloat();
    } else if (isEntry && !SM->IsHS()) {
      unsigned DiagID =
          Diags.getCustomDiagID(DiagnosticsEngine::Error,
                                "attribute maxtessfactor only valid for HS.");
      Diags.Report(Attr->getLocation(), DiagID);
      return;
    }
  }

  // Hull or domain shader.
  if (const HLSLDomainAttr *Attr = FD->getAttr<HLSLDomainAttr>()) {
    if (isEntry && !SM->IsHS() && !SM->IsDS()) {
      unsigned DiagID =
          Diags.getCustomDiagID(DiagnosticsEngine::Error,
                                "attribute domain only valid for HS or DS.");
      Diags.Report(Attr->getLocation(), DiagID);
      return;
    }

    isDS = !isHS;
    if (isDS)
      funcProps->shaderKind = DXIL::ShaderKind::Domain;

    DXIL::TessellatorDomain domain = StringToDomain(Attr->getDomainType());
    if (isHS)
      funcProps->ShaderProps.HS.domain = domain;
    else
      funcProps->ShaderProps.DS.domain = domain;
  }

  // Vertex shader.
  if (const HLSLClipPlanesAttr *Attr = FD->getAttr<HLSLClipPlanesAttr>()) {
    if (isEntry && !SM->IsVS()) {
      unsigned DiagID = Diags.getCustomDiagID(
          DiagnosticsEngine::Error, "attribute clipplane only valid for VS.");
      Diags.Report(Attr->getLocation(), DiagID);
      return;
    }

    isVS = true;
    // The real job is done at EmitHLSLFunctionProlog where debug info is
    // available. Only set shader kind here.
    funcProps->shaderKind = DXIL::ShaderKind::Vertex;
  }

  // Pixel shader.
  if (const HLSLEarlyDepthStencilAttr *Attr =
          FD->getAttr<HLSLEarlyDepthStencilAttr>()) {
    if (isEntry && !SM->IsPS()) {
      unsigned DiagID = Diags.getCustomDiagID(
          DiagnosticsEngine::Error,
          "attribute earlydepthstencil only valid for PS.");
      Diags.Report(Attr->getLocation(), DiagID);
      return;
    }

    isPS = true;
    funcProps->ShaderProps.PS.EarlyDepthStencil = true;
    funcProps->shaderKind = DXIL::ShaderKind::Pixel;
  }

  const unsigned profileAttributes = isCS + isHS + isDS + isGS + isVS + isPS + isRay;

  // TODO: check this in front-end and report error.
  DXASSERT(profileAttributes < 2, "profile attributes are mutual exclusive");

  if (isEntry) {
    switch (funcProps->shaderKind) {
    case ShaderModel::Kind::Compute:
    case ShaderModel::Kind::Hull:
    case ShaderModel::Kind::Domain:
    case ShaderModel::Kind::Geometry:
    case ShaderModel::Kind::Vertex:
    case ShaderModel::Kind::Pixel:
      DXASSERT(funcProps->shaderKind == SM->GetKind(),
               "attribute profile not match entry function profile");
      break;
    case ShaderModel::Kind::Library:
    case ShaderModel::Kind::Invalid:
      // Non-shader stage shadermodels don't have entry points.
      break;
    }
  }

  DxilFunctionAnnotation *FuncAnnotation =
      m_pHLModule->AddFunctionAnnotation(F);
  bool bDefaultRowMajor = m_pHLModule->GetHLOptions().bDefaultRowMajor;

  // Param Info
  unsigned streamIndex = 0;
  unsigned inputPatchCount = 0;
  unsigned outputPatchCount = 0;

  unsigned ArgNo = 0;
  unsigned ParmIdx = 0;

  if (const CXXMethodDecl *MethodDecl = dyn_cast<CXXMethodDecl>(FD)) {
    if (MethodDecl->isInstance()) {
      QualType ThisTy = MethodDecl->getThisType(FD->getASTContext());
      DxilParameterAnnotation &paramAnnotation =
          FuncAnnotation->GetParameterAnnotation(ArgNo++);
      // Construct annoation for this pointer.
      ConstructFieldAttributedAnnotation(paramAnnotation, ThisTy,
                                         bDefaultRowMajor);
    }
  }

  // Ret Info
  QualType retTy = FD->getReturnType();
  DxilParameterAnnotation *pRetTyAnnotation = nullptr;
  if (F->getReturnType()->isVoidTy() && !retTy->isVoidType()) {
    // SRet.
    pRetTyAnnotation = &FuncAnnotation->GetParameterAnnotation(ArgNo++);
  } else {
    pRetTyAnnotation = &FuncAnnotation->GetRetTypeAnnotation();
  }
  DxilParameterAnnotation &retTyAnnotation = *pRetTyAnnotation;
  // keep Undefined here, we cannot decide for struct
  retTyAnnotation.SetInterpolationMode(
      GetInterpMode(FD, CompType::Kind::Invalid, /*bKeepUndefined*/ true)
          .GetKind());
  SourceLocation retTySemanticLoc = SetSemantic(FD, retTyAnnotation);
  retTyAnnotation.SetParamInputQual(DxilParamInputQual::Out);
  if (isEntry) {
    if (CGM.getLangOpts().EnableDX9CompatMode && retTyAnnotation.HasSemanticString()) {
      RemapObsoleteSemantic(retTyAnnotation, /*isPatchConstantFunction*/ false);
    }
    CheckParameterAnnotation(retTySemanticLoc, retTyAnnotation,
                             /*isPatchConstantFunction*/ false);
  }
  if (isRay && !retTy->isVoidType()) {
    Diags.Report(FD->getLocation(), Diags.getCustomDiagID(
      DiagnosticsEngine::Error, "return type for ray tracing shaders must be void"));
  }

  ConstructFieldAttributedAnnotation(retTyAnnotation, retTy, bDefaultRowMajor);
  if (FD->hasAttr<HLSLPreciseAttr>())
    retTyAnnotation.SetPrecise();

  if (isRay) {
    funcProps->ShaderProps.Ray.payloadSizeInBytes = 0;
    funcProps->ShaderProps.Ray.attributeSizeInBytes = 0;
  }

  for (; ArgNo < F->arg_size(); ++ArgNo, ++ParmIdx) {
    DxilParameterAnnotation &paramAnnotation =
        FuncAnnotation->GetParameterAnnotation(ArgNo);

    const ParmVarDecl *parmDecl = FD->getParamDecl(ParmIdx);

    QualType fieldTy = parmDecl->getType();
    // if parameter type is a typedef, try to desugar it first.
    if (isa<TypedefType>(fieldTy.getTypePtr()))
      fieldTy = fieldTy.getDesugaredType(FD->getASTContext());
    ConstructFieldAttributedAnnotation(paramAnnotation, fieldTy,
                                       bDefaultRowMajor);
    if (parmDecl->hasAttr<HLSLPreciseAttr>())
      paramAnnotation.SetPrecise();

    // keep Undefined here, we cannot decide for struct
    InterpolationMode paramIM =
        GetInterpMode(parmDecl, CompType::Kind::Invalid, KeepUndefinedTrue);
    paramAnnotation.SetInterpolationMode(paramIM);
    SourceLocation paramSemanticLoc = SetSemantic(parmDecl, paramAnnotation);

    DxilParamInputQual dxilInputQ = DxilParamInputQual::In;

    if (parmDecl->hasAttr<HLSLInOutAttr>())
      dxilInputQ = DxilParamInputQual::Inout;
    else if (parmDecl->hasAttr<HLSLOutAttr>())
      dxilInputQ = DxilParamInputQual::Out;
    if (parmDecl->hasAttr<HLSLOutAttr>() && parmDecl->hasAttr<HLSLInAttr>())
      dxilInputQ = DxilParamInputQual::Inout;

    DXIL::InputPrimitive inputPrimitive = DXIL::InputPrimitive::Undefined;

    if (IsHLSLOutputPatchType(parmDecl->getType())) {
      outputPatchCount++;
      if (dxilInputQ != DxilParamInputQual::In) {
        unsigned DiagID = Diags.getCustomDiagID(
            DiagnosticsEngine::Error,
            "OutputPatch should not be out/inout parameter");
        Diags.Report(parmDecl->getLocation(), DiagID);
        continue;
      }
      dxilInputQ = DxilParamInputQual::OutputPatch;
      if (isDS)
        funcProps->ShaderProps.DS.inputControlPoints =
            GetHLSLOutputPatchCount(parmDecl->getType());
    } else if (IsHLSLInputPatchType(parmDecl->getType())) {
      inputPatchCount++;
      if (dxilInputQ != DxilParamInputQual::In) {
        unsigned DiagID = Diags.getCustomDiagID(
            DiagnosticsEngine::Error,
            "InputPatch should not be out/inout parameter");
        Diags.Report(parmDecl->getLocation(), DiagID);
        continue;
      }
      dxilInputQ = DxilParamInputQual::InputPatch;
      if (isHS) {
        funcProps->ShaderProps.HS.inputControlPoints =
            GetHLSLInputPatchCount(parmDecl->getType());
      } else if (isGS) {
        inputPrimitive = (DXIL::InputPrimitive)(
            (unsigned)DXIL::InputPrimitive::ControlPointPatch1 +
            GetHLSLInputPatchCount(parmDecl->getType()) - 1);
      }
    } else if (IsHLSLStreamOutputType(parmDecl->getType())) {
      // TODO: validation this at ASTContext::getFunctionType in
      // AST/ASTContext.cpp
      DXASSERT(dxilInputQ == DxilParamInputQual::Inout,
               "stream output parameter must be inout");
      switch (streamIndex) {
      case 0:
        dxilInputQ = DxilParamInputQual::OutStream0;
        break;
      case 1:
        dxilInputQ = DxilParamInputQual::OutStream1;
        break;
      case 2:
        dxilInputQ = DxilParamInputQual::OutStream2;
        break;
      case 3:
      default:
        // TODO: validation this at ASTContext::getFunctionType in
        // AST/ASTContext.cpp
        DXASSERT(streamIndex == 3, "stream number out of bound");
        dxilInputQ = DxilParamInputQual::OutStream3;
        break;
      }
      DXIL::PrimitiveTopology &streamTopology =
          funcProps->ShaderProps.GS.streamPrimitiveTopologies[streamIndex];
      if (IsHLSLPointStreamType(parmDecl->getType()))
        streamTopology = DXIL::PrimitiveTopology::PointList;
      else if (IsHLSLLineStreamType(parmDecl->getType()))
        streamTopology = DXIL::PrimitiveTopology::LineStrip;
      else {
        DXASSERT(IsHLSLTriangleStreamType(parmDecl->getType()),
                 "invalid StreamType");
        streamTopology = DXIL::PrimitiveTopology::TriangleStrip;
      }

      if (streamIndex > 0) {
        bool bAllPoint =
            streamTopology == DXIL::PrimitiveTopology::PointList &&
            funcProps->ShaderProps.GS.streamPrimitiveTopologies[0] ==
                DXIL::PrimitiveTopology::PointList;
        if (!bAllPoint) {
          unsigned DiagID = Diags.getCustomDiagID(
              DiagnosticsEngine::Error, "when multiple GS output streams are "
                                        "used they must be pointlists.");
          Diags.Report(FD->getLocation(), DiagID);
        }
      }

      streamIndex++;
    }

    unsigned GsInputArrayDim = 0;
    if (parmDecl->hasAttr<HLSLTriangleAttr>()) {
      inputPrimitive = DXIL::InputPrimitive::Triangle;
      GsInputArrayDim = 3;
    } else if (parmDecl->hasAttr<HLSLTriangleAdjAttr>()) {
      inputPrimitive = DXIL::InputPrimitive::TriangleWithAdjacency;
      GsInputArrayDim = 6;
    } else if (parmDecl->hasAttr<HLSLPointAttr>()) {
      inputPrimitive = DXIL::InputPrimitive::Point;
      GsInputArrayDim = 1;
    } else if (parmDecl->hasAttr<HLSLLineAdjAttr>()) {
      inputPrimitive = DXIL::InputPrimitive::LineWithAdjacency;
      GsInputArrayDim = 4;
    } else if (parmDecl->hasAttr<HLSLLineAttr>()) {
      inputPrimitive = DXIL::InputPrimitive::Line;
      GsInputArrayDim = 2;
    }

    if (inputPrimitive != DXIL::InputPrimitive::Undefined) {
      // Set to InputPrimitive for GS.
      dxilInputQ = DxilParamInputQual::InputPrimitive;
      if (funcProps->ShaderProps.GS.inputPrimitive ==
          DXIL::InputPrimitive::Undefined) {
        funcProps->ShaderProps.GS.inputPrimitive = inputPrimitive;
      } else if (funcProps->ShaderProps.GS.inputPrimitive != inputPrimitive) {
        unsigned DiagID = Diags.getCustomDiagID(
            DiagnosticsEngine::Error, "input parameter conflicts with geometry "
                                      "specifier of previous input parameters");
        Diags.Report(parmDecl->getLocation(), DiagID);
      }
    }

    if (GsInputArrayDim != 0) {
      QualType Ty = parmDecl->getType();
      if (!Ty->isConstantArrayType()) {
        unsigned DiagID = Diags.getCustomDiagID(
            DiagnosticsEngine::Error,
            "input types for geometry shader must be constant size arrays");
        Diags.Report(parmDecl->getLocation(), DiagID);
      } else {
        const ConstantArrayType *CAT = cast<ConstantArrayType>(Ty);
        if (CAT->getSize().getLimitedValue() != GsInputArrayDim) {
          StringRef primtiveNames[] = {
              "invalid",     // 0
              "point",       // 1
              "line",        // 2
              "triangle",    // 3
              "lineadj",     // 4
              "invalid",     // 5
              "triangleadj", // 6
          };
          DXASSERT(GsInputArrayDim < llvm::array_lengthof(primtiveNames),
                   "Invalid array dim");
          unsigned DiagID = Diags.getCustomDiagID(
              DiagnosticsEngine::Error, "array dimension for %0 must be %1");
          Diags.Report(parmDecl->getLocation(), DiagID)
              << primtiveNames[GsInputArrayDim] << GsInputArrayDim;
        }
      }
    }

    // Validate Ray Tracing function parameter (some validation may be pushed into front end)
    if (isRay) {
      switch (funcProps->shaderKind) {
      case DXIL::ShaderKind::RayGeneration:
      case DXIL::ShaderKind::Intersection:
        // RayGeneration and Intersection shaders are not allowed to have any input parameters
        Diags.Report(parmDecl->getLocation(), Diags.getCustomDiagID(
          DiagnosticsEngine::Error, "parameters are not allowed for %0 shader"))
            << (funcProps->shaderKind == DXIL::ShaderKind::RayGeneration ?
                "raygeneration" : "intersection");
        break;
      case DXIL::ShaderKind::AnyHit:
      case DXIL::ShaderKind::ClosestHit:
        if (0 == ArgNo && dxilInputQ != DxilParamInputQual::Inout) {
          Diags.Report(parmDecl->getLocation(), Diags.getCustomDiagID(
            DiagnosticsEngine::Error,
            "ray payload parameter must be inout"));
        } else if (1 == ArgNo && dxilInputQ != DxilParamInputQual::In) {
          Diags.Report(parmDecl->getLocation(), Diags.getCustomDiagID(
            DiagnosticsEngine::Error,
            "intersection attributes parameter must be in"));
        } else if (ArgNo > 1) {
          Diags.Report(parmDecl->getLocation(), Diags.getCustomDiagID(
            DiagnosticsEngine::Error,
            "too many parameters, expected payload and attributes parameters only."));
        }
        if (ArgNo < 2) {
          if (!IsHLSLNumericUserDefinedType(parmDecl->getType())) {
            Diags.Report(parmDecl->getLocation(), Diags.getCustomDiagID(
              DiagnosticsEngine::Error,
              "payload and attribute structures must be user defined types with only numeric contents."));
          } else {
            DataLayout DL(&this->TheModule);
            unsigned size = DL.getTypeAllocSize(F->getFunctionType()->getFunctionParamType(ArgNo)->getPointerElementType());
            if (0 == ArgNo)
              funcProps->ShaderProps.Ray.payloadSizeInBytes = size;
            else
              funcProps->ShaderProps.Ray.attributeSizeInBytes = size;
          }
        }
        break;
      case DXIL::ShaderKind::Miss:
        if (ArgNo > 0) {
          Diags.Report(parmDecl->getLocation(), Diags.getCustomDiagID(
            DiagnosticsEngine::Error,
            "only one parameter (ray payload) allowed for miss shader"));
        } else if (dxilInputQ != DxilParamInputQual::Inout) {
          Diags.Report(parmDecl->getLocation(), Diags.getCustomDiagID(
            DiagnosticsEngine::Error,
            "ray payload parameter must be declared inout"));
        }
        if (ArgNo < 1) {
          if (!IsHLSLNumericUserDefinedType(parmDecl->getType())) {
            Diags.Report(parmDecl->getLocation(), Diags.getCustomDiagID(
              DiagnosticsEngine::Error,
              "ray payload parameter must be a user defined type with only numeric contents."));
          } else {
            DataLayout DL(&this->TheModule);
            unsigned size = DL.getTypeAllocSize(F->getFunctionType()->getFunctionParamType(ArgNo)->getPointerElementType());
            funcProps->ShaderProps.Ray.payloadSizeInBytes = size;
          }
        }
        break;
      case DXIL::ShaderKind::Callable:
        if (ArgNo > 0) {
          Diags.Report(parmDecl->getLocation(), Diags.getCustomDiagID(
            DiagnosticsEngine::Error,
            "only one parameter allowed for callable shader"));
        } else if (dxilInputQ != DxilParamInputQual::Inout) {
          Diags.Report(parmDecl->getLocation(), Diags.getCustomDiagID(
            DiagnosticsEngine::Error,
            "callable parameter must be declared inout"));
        }
        if (ArgNo < 1) {
          if (!IsHLSLNumericUserDefinedType(parmDecl->getType())) {
            Diags.Report(parmDecl->getLocation(), Diags.getCustomDiagID(
              DiagnosticsEngine::Error,
              "callable parameter must be a user defined type with only numeric contents."));
          } else {
            DataLayout DL(&this->TheModule);
            unsigned size = DL.getTypeAllocSize(F->getFunctionType()->getFunctionParamType(ArgNo)->getPointerElementType());
            funcProps->ShaderProps.Ray.paramSizeInBytes = size;
          }
        }
        break;
      }
    }

    paramAnnotation.SetParamInputQual(dxilInputQ);
    if (isEntry) {
      if (CGM.getLangOpts().EnableDX9CompatMode && paramAnnotation.HasSemanticString()) {
        RemapObsoleteSemantic(paramAnnotation, /*isPatchConstantFunction*/ false);
      }
      CheckParameterAnnotation(paramSemanticLoc, paramAnnotation,
                               /*isPatchConstantFunction*/ false);
    }
  }

  if (inputPatchCount > 1) {
    unsigned DiagID = Diags.getCustomDiagID(
        DiagnosticsEngine::Error, "may only have one InputPatch parameter");
    Diags.Report(FD->getLocation(), DiagID);
  }
  if (outputPatchCount > 1) {
    unsigned DiagID = Diags.getCustomDiagID(
        DiagnosticsEngine::Error, "may only have one OutputPatch parameter");
    Diags.Report(FD->getLocation(), DiagID);
  }

  // If Shader is a ray shader that requires parameters, make sure size is non-zero
  if (isRay) {
    bool bNeedsAttributes = false;
    bool bNeedsPayload = false;
    switch (funcProps->shaderKind) {
    case DXIL::ShaderKind::AnyHit:
    case DXIL::ShaderKind::ClosestHit:
      bNeedsAttributes = true;
    case DXIL::ShaderKind::Miss:
      bNeedsPayload = true;
    case DXIL::ShaderKind::Callable:
      if (0 == funcProps->ShaderProps.Ray.payloadSizeInBytes) {
        unsigned DiagID = bNeedsPayload ?
          Diags.getCustomDiagID(DiagnosticsEngine::Error,
            "shader must include inout payload structure parameter.") :
          Diags.getCustomDiagID(DiagnosticsEngine::Error,
            "shader must include inout parameter structure.");
        Diags.Report(FD->getLocation(), DiagID);
      }
    }
    if (bNeedsAttributes &&
        0 == funcProps->ShaderProps.Ray.attributeSizeInBytes) {
      Diags.Report(FD->getLocation(), Diags.getCustomDiagID(
        DiagnosticsEngine::Error,
        "shader must include attributes structure parameter."));
    }
  }

  // Type annotation for parameters and return type.
  DxilTypeSystem &dxilTypeSys = m_pHLModule->GetTypeSystem();
  unsigned arrayEltSize = 0;
  AddTypeAnnotation(FD->getReturnType(), dxilTypeSys, arrayEltSize);

  // Type annotation for this pointer.
  if (const CXXMethodDecl *MFD = dyn_cast<CXXMethodDecl>(FD)) {
    const CXXRecordDecl *RD = MFD->getParent();
    QualType Ty = CGM.getContext().getTypeDeclType(RD);
    AddTypeAnnotation(Ty, dxilTypeSys, arrayEltSize);
  }

  for (const ValueDecl *param : FD->params()) {
    QualType Ty = param->getType();
    AddTypeAnnotation(Ty, dxilTypeSys, arrayEltSize);
  }

  // clear isExportedEntry if not exporting entry
  bool isExportedEntry = profileAttributes != 0;
  if (isExportedEntry) {
    // use unmangled or mangled name depending on which is used for final entry function
    StringRef name = isRay ? F->getName() : FD->getName();
    if (!m_ExportMap.IsExported(name)) {
      isExportedEntry = false;
    }
  }

  // Only add functionProps when exist.
  if (isExportedEntry || isEntry)
    m_pHLModule->AddDxilFunctionProps(F, funcProps);
  if (isPatchConstantFunction)
    patchConstantFunctionPropsMap[F] = std::move(funcProps);

  // Save F to entry map.
  if (isExportedEntry) {
    if (entryFunctionMap.count(FD->getName())) {
      DiagnosticsEngine &Diags = CGM.getDiags();
      unsigned DiagID = Diags.getCustomDiagID(
          DiagnosticsEngine::Error,
          "redefinition of %0");
      Diags.Report(FD->getLocStart(), DiagID) << FD->getName();
    }
    auto &Entry = entryFunctionMap[FD->getNameAsString()];
    Entry.SL = FD->getLocation();
    Entry.Func= F;
  }

  // Add target-dependent experimental function attributes
  for (const auto &Attr : FD->specific_attrs<HLSLExperimentalAttr>()) {
    F->addFnAttr(Twine("exp-", Attr->getName()).str(), Attr->getValue());
  }
}

void CGMSHLSLRuntime::RemapObsoleteSemantic(DxilParameterAnnotation &paramInfo, bool isPatchConstantFunction) {
  DXASSERT(CGM.getLangOpts().EnableDX9CompatMode, "should be used only in back-compat mode");

  const ShaderModel *SM = m_pHLModule->GetShaderModel();
  DXIL::SigPointKind sigPointKind = SigPointFromInputQual(paramInfo.GetParamInputQual(), SM->GetKind(), isPatchConstantFunction);

  hlsl::RemapObsoleteSemantic(paramInfo, sigPointKind, CGM.getLLVMContext());
}

void CGMSHLSLRuntime::EmitHLSLFunctionProlog(Function *F, const FunctionDecl *FD) {
  // Support clip plane need debug info which not available when create function attribute.
  if (const HLSLClipPlanesAttr *Attr = FD->getAttr<HLSLClipPlanesAttr>()) {
    DxilFunctionProps &funcProps = m_pHLModule->GetDxilFunctionProps(F);
    // Initialize to null.
    memset(funcProps.ShaderProps.VS.clipPlanes, 0, sizeof(funcProps.ShaderProps.VS.clipPlanes));
    // Create global for each clip plane, and use the clip plane val as init val.
    auto AddClipPlane = [&](Expr *clipPlane, unsigned idx) {
      if (DeclRefExpr *decl = dyn_cast<DeclRefExpr>(clipPlane)) {
        const VarDecl *VD = cast<VarDecl>(decl->getDecl());
        Constant *clipPlaneVal = CGM.GetAddrOfGlobalVar(VD);
        funcProps.ShaderProps.VS.clipPlanes[idx] = clipPlaneVal;
        if (m_bDebugInfo) {
          CodeGenFunction CGF(CGM);
          ApplyDebugLocation applyDebugLoc(CGF, clipPlane);
          debugInfoMap[clipPlaneVal] = CGF.Builder.getCurrentDebugLocation();
        }
      } else {
        // Must be a MemberExpr.
        const MemberExpr *ME = cast<MemberExpr>(clipPlane);
        CodeGenFunction CGF(CGM);
        CodeGen::LValue LV = CGF.EmitMemberExpr(ME);
        Value *addr = LV.getAddress();
        funcProps.ShaderProps.VS.clipPlanes[idx] = cast<Constant>(addr);
        if (m_bDebugInfo) {
          CodeGenFunction CGF(CGM);
          ApplyDebugLocation applyDebugLoc(CGF, clipPlane);
          debugInfoMap[addr] = CGF.Builder.getCurrentDebugLocation();
        }
      }
    };

    if (Expr *clipPlane = Attr->getClipPlane1())
      AddClipPlane(clipPlane, 0);
    if (Expr *clipPlane = Attr->getClipPlane2())
      AddClipPlane(clipPlane, 1);
    if (Expr *clipPlane = Attr->getClipPlane3())
      AddClipPlane(clipPlane, 2);
    if (Expr *clipPlane = Attr->getClipPlane4())
      AddClipPlane(clipPlane, 3);
    if (Expr *clipPlane = Attr->getClipPlane5())
      AddClipPlane(clipPlane, 4);
    if (Expr *clipPlane = Attr->getClipPlane6())
      AddClipPlane(clipPlane, 5);

    clipPlaneFuncList.emplace_back(F);
  }

  // Update function linkage based on DefaultLinkage
  // We will take care of patch constant functions later, once identified for certain.
  if (!m_pHLModule->HasDxilFunctionProps(F)) {
    if (F->getLinkage() == GlobalValue::LinkageTypes::ExternalLinkage) {
      if (!FD->hasAttr<HLSLExportAttr>()) {
        switch (CGM.getCodeGenOpts().DefaultLinkage) {
        case DXIL::DefaultLinkage::Default:
          if (m_pHLModule->GetShaderModel()->GetMinor() != ShaderModel::kOfflineMinor)
            F->setLinkage(GlobalValue::LinkageTypes::InternalLinkage);
          break;
        case DXIL::DefaultLinkage::Internal:
          F->setLinkage(GlobalValue::LinkageTypes::InternalLinkage);
          break;
        }
      }
    }
  }
}

void CGMSHLSLRuntime::AddControlFlowHint(CodeGenFunction &CGF, const Stmt &S,
                                         llvm::TerminatorInst *TI,
                                         ArrayRef<const Attr *> Attrs) {
  // Build hints.
  bool bNoBranchFlatten = true;
  bool bBranch = false;
  bool bFlatten = false;

  std::vector<DXIL::ControlFlowHint> hints;
  for (const auto *Attr : Attrs) {
    if (isa<HLSLBranchAttr>(Attr)) {
      hints.emplace_back(DXIL::ControlFlowHint::Branch);
      bNoBranchFlatten = false;
      bBranch = true;
    }
    else if (isa<HLSLFlattenAttr>(Attr)) {
      hints.emplace_back(DXIL::ControlFlowHint::Flatten);
      bNoBranchFlatten = false;
      bFlatten = true;
    } else if (isa<HLSLForceCaseAttr>(Attr)) {
      if (isa<SwitchStmt>(&S)) {
        hints.emplace_back(DXIL::ControlFlowHint::ForceCase);
      }
    }
    // Ignore fastopt, allow_uav_condition and call for now.
  }

  if (bNoBranchFlatten) {
    // CHECK control flow option.
    if (CGF.CGM.getCodeGenOpts().HLSLPreferControlFlow)
      hints.emplace_back(DXIL::ControlFlowHint::Branch);
    else if (CGF.CGM.getCodeGenOpts().HLSLAvoidControlFlow)
      hints.emplace_back(DXIL::ControlFlowHint::Flatten);
  }

  if (bFlatten && bBranch) {
    DiagnosticsEngine &Diags = CGM.getDiags();
    unsigned DiagID = Diags.getCustomDiagID(
        DiagnosticsEngine::Error,
        "can't use branch and flatten attributes together");
    Diags.Report(S.getLocStart(), DiagID);
  }

  if (hints.size()) {      
    // Add meta data to the instruction.
    MDNode *hintsNode = DxilMDHelper::EmitControlFlowHints(Context, hints);
    TI->setMetadata(DxilMDHelper::kDxilControlFlowHintMDName, hintsNode);
  }
}

void CGMSHLSLRuntime::FinishAutoVar(CodeGenFunction &CGF, const VarDecl &D, llvm::Value *V) {
  if (D.hasAttr<HLSLPreciseAttr>()) {
    AllocaInst *AI = cast<AllocaInst>(V);
    HLModule::MarkPreciseAttributeWithMetadata(AI);
  }
  // Add type annotation for local variable.
  DxilTypeSystem &typeSys = m_pHLModule->GetTypeSystem();
  unsigned arrayEltSize = 0;
  AddTypeAnnotation(D.getType(), typeSys, arrayEltSize);
}

hlsl::InterpolationMode CGMSHLSLRuntime::GetInterpMode(const Decl *decl,
                                                       CompType compType,
                                                       bool bKeepUndefined) {
  InterpolationMode Interp(
      decl->hasAttr<HLSLNoInterpolationAttr>(), decl->hasAttr<HLSLLinearAttr>(),
      decl->hasAttr<HLSLNoPerspectiveAttr>(), decl->hasAttr<HLSLCentroidAttr>(),
      decl->hasAttr<HLSLSampleAttr>());
  DXASSERT(Interp.IsValid(), "otherwise front-end missing validation");
  if (Interp.IsUndefined() && !bKeepUndefined) {
    // Type-based default: linear for floats, constant for others.
    if (compType.IsFloatTy())
      Interp = InterpolationMode::Kind::Linear;
    else
      Interp = InterpolationMode::Kind::Constant;
  }
  return Interp;
}

hlsl::CompType CGMSHLSLRuntime::GetCompType(const BuiltinType *BT) {

  hlsl::CompType ElementType = hlsl::CompType::getInvalid();
  switch (BT->getKind()) {
  case BuiltinType::Bool:
    ElementType = hlsl::CompType::getI1();
    break;
  case BuiltinType::Double:
    ElementType = hlsl::CompType::getF64();
    break;
  case BuiltinType::HalfFloat: // HLSL Change
  case BuiltinType::Float:
    ElementType = hlsl::CompType::getF32();
    break;
  // HLSL Changes begin
  case BuiltinType::Min10Float:
  case BuiltinType::Min16Float:
  // HLSL Changes end
  case BuiltinType::Half:
    ElementType = hlsl::CompType::getF16();
    break;
  case BuiltinType::Int:
    ElementType = hlsl::CompType::getI32();
    break;
  case BuiltinType::LongLong:
    ElementType = hlsl::CompType::getI64();
    break;
  // HLSL Changes begin
  case BuiltinType::Min12Int:
  case BuiltinType::Min16Int:
  // HLSL Changes end
  case BuiltinType::Short:
    ElementType = hlsl::CompType::getI16();
    break;
  case BuiltinType::UInt:
    ElementType = hlsl::CompType::getU32();
    break;
  case BuiltinType::ULongLong:
    ElementType = hlsl::CompType::getU64();
    break;
  case BuiltinType::Min16UInt: // HLSL Change
  case BuiltinType::UShort:
    ElementType = hlsl::CompType::getU16();
    break;
  default:
    llvm_unreachable("unsupported type");
    break;
  }

  return ElementType;
}

/// Add resource to the program
void CGMSHLSLRuntime::addResource(Decl *D) {
  if (HLSLBufferDecl *BD = dyn_cast<HLSLBufferDecl>(D))
    GetOrCreateCBuffer(BD);
  else if (VarDecl *VD = dyn_cast<VarDecl>(D)) {
    hlsl::DxilResourceBase::Class resClass = TypeToClass(VD->getType());
    // skip decl has init which is resource.
    if (VD->hasInit() && resClass != DXIL::ResourceClass::Invalid)
      return;
    // skip static global.
    if (!VD->hasExternalFormalLinkage()) {
      if (VD->hasInit() && VD->getType().isConstQualified()) {
        Expr* InitExp = VD->getInit();
        GlobalVariable *GV = cast<GlobalVariable>(CGM.GetAddrOfGlobalVar(VD));
        // Only save const static global of struct type.
        if (GV->getType()->getElementType()->isStructTy()) {
          staticConstGlobalInitMap[InitExp] = GV;
        }
      }
      return;
    }

    if (D->hasAttr<HLSLGroupSharedAttr>()) {
      GlobalVariable *GV = cast<GlobalVariable>(CGM.GetAddrOfGlobalVar(VD));
      m_pHLModule->AddGroupSharedVariable(GV);
      return;
    }

    switch (resClass) {
    case hlsl::DxilResourceBase::Class::Sampler:
      AddSampler(VD);
      break;
    case hlsl::DxilResourceBase::Class::UAV:
    case hlsl::DxilResourceBase::Class::SRV:
      AddUAVSRV(VD, resClass);
      break;
    case hlsl::DxilResourceBase::Class::Invalid: {
      // normal global constant, add to global CB
      HLCBuffer &globalCB = GetGlobalCBuffer();
      AddConstant(VD, globalCB);
      break;
    }
    case DXIL::ResourceClass::CBuffer:
      DXASSERT(0, "cbuffer should not be here");
      break;
    }
  }
}

/// Add subobject to the module
void CGMSHLSLRuntime::addSubobject(Decl *D) {
  VarDecl *VD = dyn_cast<VarDecl>(D);
  DXASSERT(VD != nullptr, "must be a global variable");

  if (CGM.getCodeGenOpts().HLSLValidatorMajorVer == 1 &&
      CGM.getCodeGenOpts().HLSLValidatorMinorVer < 4) {
    // subobjects unsupported with this validator
    DiagnosticsEngine &Diags = CGM.getDiags();
    unsigned DiagID = Diags.getCustomDiagID(DiagnosticsEngine::Error, "subobjects are not supported by current validator version");
    Diags.Report(D->getLocStart(), DiagID);
    return;
  }
 
  DXIL::SubobjectKind subobjKind;
  DXIL::HitGroupType hgType;
  if (!hlsl::GetHLSLSubobjectKind(VD->getType(), subobjKind, hgType)) {
    DXASSERT(false, "not a valid subobject declaration");
    return;
  }

  Expr *initExpr = const_cast<Expr*>(VD->getAnyInitializer());
  if (!initExpr) {
    DiagnosticsEngine &Diags = CGM.getDiags();
    unsigned DiagID = Diags.getCustomDiagID(DiagnosticsEngine::Error, "subobject needs to be initialized");
    Diags.Report(D->getLocStart(), DiagID);
    return;
  }

  if (InitListExpr *initListExpr = dyn_cast<InitListExpr>(initExpr)) {
    try {
      CreateSubobject(subobjKind, VD->getName(), initListExpr->getInits(), initListExpr->getNumInits(), hgType);
    } catch (hlsl::Exception&) {
      DiagnosticsEngine &Diags = CGM.getDiags();
      unsigned DiagID = Diags.getCustomDiagID(DiagnosticsEngine::Error, "internal error creating subobject");
      Diags.Report(initExpr->getLocStart(), DiagID);
      return;
    }
  }
  else {
    DiagnosticsEngine &Diags = CGM.getDiags();
    unsigned DiagID = Diags.getCustomDiagID(DiagnosticsEngine::Error, "expected initialization list");
    Diags.Report(initExpr->getLocStart(), DiagID);
    return;
  }
}

// TODO: collect such helper utility functions in one place.
static DxilResourceBase::Class KeywordToClass(const std::string &keyword) {
  // TODO: refactor for faster search (switch by 1/2/3 first letters, then
  // compare)
  if (keyword == "SamplerState")
    return DxilResourceBase::Class::Sampler;
  
  if (keyword == "SamplerComparisonState")
    return DxilResourceBase::Class::Sampler;

  if (keyword == "ConstantBuffer")
    return DxilResourceBase::Class::CBuffer;

  if (keyword == "TextureBuffer")
    return DxilResourceBase::Class::SRV;

  bool isSRV = keyword == "Buffer";
  isSRV |= keyword == "ByteAddressBuffer";
  isSRV |= keyword == "RaytracingAccelerationStructure";
  isSRV |= keyword == "StructuredBuffer";
  isSRV |= keyword == "Texture1D";
  isSRV |= keyword == "Texture1DArray";
  isSRV |= keyword == "Texture2D";
  isSRV |= keyword == "Texture2DArray";
  isSRV |= keyword == "Texture3D";
  isSRV |= keyword == "TextureCube";
  isSRV |= keyword == "TextureCubeArray";
  isSRV |= keyword == "Texture2DMS";
  isSRV |= keyword == "Texture2DMSArray";
  if (isSRV)
    return DxilResourceBase::Class::SRV;

  bool isUAV = keyword == "RWBuffer";
  isUAV |= keyword == "RWByteAddressBuffer";
  isUAV |= keyword == "RWStructuredBuffer";
  isUAV |= keyword == "RWTexture1D";
  isUAV |= keyword == "RWTexture1DArray";
  isUAV |= keyword == "RWTexture2D";
  isUAV |= keyword == "RWTexture2DArray";
  isUAV |= keyword == "RWTexture3D";
  isUAV |= keyword == "RWTextureCube";
  isUAV |= keyword == "RWTextureCubeArray";
  isUAV |= keyword == "RWTexture2DMS";
  isUAV |= keyword == "RWTexture2DMSArray";
  isUAV |= keyword == "AppendStructuredBuffer";
  isUAV |= keyword == "ConsumeStructuredBuffer";
  isUAV |= keyword == "RasterizerOrderedBuffer";
  isUAV |= keyword == "RasterizerOrderedByteAddressBuffer";
  isUAV |= keyword == "RasterizerOrderedStructuredBuffer";
  isUAV |= keyword == "RasterizerOrderedTexture1D";
  isUAV |= keyword == "RasterizerOrderedTexture1DArray";
  isUAV |= keyword == "RasterizerOrderedTexture2D";
  isUAV |= keyword == "RasterizerOrderedTexture2DArray";
  isUAV |= keyword == "RasterizerOrderedTexture3D";
  if (isUAV)
    return DxilResourceBase::Class::UAV;

  return DxilResourceBase::Class::Invalid;
}

// This should probably be refactored to ASTContextHLSL, and follow types
// rather than do string comparisons.
DXIL::ResourceClass
hlsl::GetResourceClassForType(const clang::ASTContext &context,
                              clang::QualType Ty) {
  Ty = Ty.getCanonicalType();
  if (const clang::ArrayType *arrayType = context.getAsArrayType(Ty)) {
    return GetResourceClassForType(context, arrayType->getElementType());
  } else if (const RecordType *RT = Ty->getAsStructureType()) {
    return KeywordToClass(RT->getDecl()->getName());
  } else if (const RecordType *RT = Ty->getAs<RecordType>()) {
    if (const ClassTemplateSpecializationDecl *templateDecl =
            dyn_cast<ClassTemplateSpecializationDecl>(RT->getDecl())) {
      return KeywordToClass(templateDecl->getName());
    }
  }

  return hlsl::DxilResourceBase::Class::Invalid;
}

hlsl::DxilResourceBase::Class CGMSHLSLRuntime::TypeToClass(clang::QualType Ty) {
  return hlsl::GetResourceClassForType(CGM.getContext(), Ty);
}

namespace {
  void GetResourceDeclElemTypeAndRangeSize(CodeGenModule &CGM, HLModule &HL, VarDecl &VD,
    QualType &ElemType, unsigned& rangeSize) {
    ElemType = VD.getType().getCanonicalType();
    rangeSize = 1;
    while (const clang::ArrayType *arrayType = CGM.getContext().getAsArrayType(ElemType)) {
      if (rangeSize != UINT_MAX) {
        if (arrayType->isConstantArrayType()) {
          rangeSize *= cast<ConstantArrayType>(arrayType)->getSize().getLimitedValue();
        }
        else {
          if (HL.GetHLOptions().bLegacyResourceReservation) {
            DiagnosticsEngine &Diags = CGM.getDiags();
            unsigned DiagID = Diags.getCustomDiagID(DiagnosticsEngine::Error,
              "unbounded resources are not supported with -flegacy-resource-reservation");
            Diags.Report(VD.getLocation(), DiagID);
          }
          rangeSize = UINT_MAX;
        }
      }
      ElemType = arrayType->getElementType();
    }
  }
}

uint32_t CGMSHLSLRuntime::AddSampler(VarDecl *samplerDecl) {
  llvm::GlobalVariable *val =
    cast<llvm::GlobalVariable>(CGM.GetAddrOfGlobalVar(samplerDecl));

  unique_ptr<DxilSampler> hlslRes(new DxilSampler);
  hlslRes->SetLowerBound(UINT_MAX);
  hlslRes->SetGlobalSymbol(val);
  hlslRes->SetGlobalName(samplerDecl->getName());

  QualType VarTy;
  unsigned rangeSize;
  GetResourceDeclElemTypeAndRangeSize(CGM, *m_pHLModule, *samplerDecl,
    VarTy, rangeSize);
  hlslRes->SetRangeSize(rangeSize);

  const RecordType *RT = VarTy->getAs<RecordType>();
  DxilSampler::SamplerKind kind = KeywordToSamplerKind(RT->getDecl()->getName());

  hlslRes->SetSamplerKind(kind);

  for (hlsl::UnusualAnnotation *it : samplerDecl->getUnusualAnnotations()) {
    switch (it->getKind()) {
    case hlsl::UnusualAnnotation::UA_RegisterAssignment: {
      hlsl::RegisterAssignment *ra = cast<hlsl::RegisterAssignment>(it);
      hlslRes->SetLowerBound(ra->RegisterNumber);
      hlslRes->SetSpaceID(ra->RegisterSpace);
      break;
    }
    case hlsl::UnusualAnnotation::UA_SemanticDecl:
      // Ignore Semantics
      break;
    case hlsl::UnusualAnnotation::UA_ConstantPacking:
      // Should be handled by front-end
      llvm_unreachable("packoffset on sampler");
      break;
    default:
      llvm_unreachable("unknown UnusualAnnotation on sampler");
      break;
    }
  }

  hlslRes->SetID(m_pHLModule->GetSamplers().size());
  return m_pHLModule->AddSampler(std::move(hlslRes));
}

bool CGMSHLSLRuntime::GetAsConstantUInt32(clang::Expr *expr, uint32_t *value) {
  APSInt result;
  if (!expr->EvaluateAsInt(result, CGM.getContext())) {
    DiagnosticsEngine &Diags = CGM.getDiags();
    unsigned DiagID = Diags.getCustomDiagID(DiagnosticsEngine::Error,
      "cannot convert to constant unsigned int");
    Diags.Report(expr->getLocStart(), DiagID);
    return false;
  }

  *value = result.getLimitedValue(UINT32_MAX);
  return true;
}

bool CGMSHLSLRuntime::GetAsConstantString(clang::Expr *expr, StringRef *value, bool failWhenEmpty /*=false*/) {
  Expr::EvalResult result;
  DiagnosticsEngine &Diags = CGM.getDiags();
  unsigned DiagID = 0;

  if (expr->EvaluateAsRValue(result, CGM.getContext())) {
    if (result.Val.isLValue()) {
      DXASSERT_NOMSG(result.Val.getLValueOffset().isZero());
      DXASSERT_NOMSG(result.Val.getLValueCallIndex() == 0);

      const Expr *evExpr = result.Val.getLValueBase().get<const Expr *>();
      if (const StringLiteral *strLit = dyn_cast<const StringLiteral>(evExpr)) {
        *value = strLit->getBytes();
        if (!failWhenEmpty || !(*value).empty()) {
          return true;
        }
        DiagID = Diags.getCustomDiagID(DiagnosticsEngine::Error, "empty string not expected here");
      }
    }
  }

  if (!DiagID)
    DiagID = Diags.getCustomDiagID(DiagnosticsEngine::Error, "cannot convert to constant string");
  Diags.Report(expr->getLocStart(), DiagID);
  return false;
}

std::vector<StringRef> CGMSHLSLRuntime::ParseSubobjectExportsAssociations(StringRef exports) {
  std::vector<StringRef> parsedExports;
  const char *pData = exports.data();
  const char *pEnd = pData + exports.size();
  const char *pLast = pData;

  while (pData < pEnd) {
    if (*pData == ';') {
      if (pLast < pData) {
        parsedExports.emplace_back(StringRef(pLast, pData - pLast));
      }
      pLast = pData + 1;
    }
    pData++;
  }
  if (pLast < pData) {
    parsedExports.emplace_back(StringRef(pLast, pData - pLast));
  }
  
  return std::move(parsedExports);
}


void CGMSHLSLRuntime::CreateSubobject(DXIL::SubobjectKind kind, const StringRef name,
                                      clang::Expr **args, unsigned int argCount,
                                      DXIL::HitGroupType hgType /*= (DXIL::HitGroupType)(-1)*/) {
  DxilSubobjects *subobjects = m_pHLModule->GetSubobjects();
  if (!subobjects) {
    subobjects = new DxilSubobjects();
    m_pHLModule->ResetSubobjects(subobjects);
  }
 
  DxilRootSignatureCompilationFlags flags = DxilRootSignatureCompilationFlags::GlobalRootSignature;
  switch (kind) {
    case DXIL::SubobjectKind::StateObjectConfig: {
      uint32_t flags;
      DXASSERT_NOMSG(argCount == 1);
      if (GetAsConstantUInt32(args[0], &flags)) {
        subobjects->CreateStateObjectConfig(name, flags);
      }
      break;
    }
    case DXIL::SubobjectKind::LocalRootSignature:
      flags = DxilRootSignatureCompilationFlags::LocalRootSignature;
      __fallthrough;
    case DXIL::SubobjectKind::GlobalRootSignature: {
      DXASSERT_NOMSG(argCount == 1);
      StringRef signature;
      if (!GetAsConstantString(args[0], &signature, true))
        return;

      RootSignatureHandle RootSigHandle;
      CompileRootSignature(signature, CGM.getDiags(), args[0]->getLocStart(), rootSigVer, flags, &RootSigHandle);

      if (!RootSigHandle.IsEmpty()) {
        RootSigHandle.EnsureSerializedAvailable();
        subobjects->CreateRootSignature(name, kind == DXIL::SubobjectKind::LocalRootSignature, 
          RootSigHandle.GetSerializedBytes(), RootSigHandle.GetSerializedSize(), &signature);
      }
      break;
    }
    case DXIL::SubobjectKind::SubobjectToExportsAssociation: {
      DXASSERT_NOMSG(argCount == 2);
      StringRef subObjName, exports;
      if (!GetAsConstantString(args[0], &subObjName, true) ||
          !GetAsConstantString(args[1], &exports, false))
        return;

      std::vector<StringRef> exportList = ParseSubobjectExportsAssociations(exports);
      subobjects->CreateSubobjectToExportsAssociation(name, subObjName, exportList.data(), exportList.size());
      break;
    }
    case DXIL::SubobjectKind::RaytracingShaderConfig: {
      DXASSERT_NOMSG(argCount == 2);
      uint32_t maxPayloadSize;
      uint32_t MaxAttributeSize;
      if (!GetAsConstantUInt32(args[0], &maxPayloadSize) ||
          !GetAsConstantUInt32(args[1], &MaxAttributeSize))
        return;

      subobjects->CreateRaytracingShaderConfig(name, maxPayloadSize, MaxAttributeSize);
      break;
    }
    case DXIL::SubobjectKind::RaytracingPipelineConfig: {
      DXASSERT_NOMSG(argCount == 1);
      uint32_t maxTraceRecursionDepth;
      if (!GetAsConstantUInt32(args[0], &maxTraceRecursionDepth))
        return;

      subobjects->CreateRaytracingPipelineConfig(name, maxTraceRecursionDepth);
      break;
    }
    case DXIL::SubobjectKind::HitGroup: {
      switch (hgType) {
        case DXIL::HitGroupType::Triangle: {
          DXASSERT_NOMSG(argCount == 2);
          StringRef anyhit, closesthit;
          if (!GetAsConstantString(args[0], &anyhit) ||
            !GetAsConstantString(args[1], &closesthit))
            return;
          subobjects->CreateHitGroup(name, DXIL::HitGroupType::Triangle, anyhit, closesthit, llvm::StringRef(""));
          break;
        }
        case DXIL::HitGroupType::ProceduralPrimitive: {
          DXASSERT_NOMSG(argCount == 3);
          StringRef anyhit, closesthit, intersection;
          if (!GetAsConstantString(args[0], &anyhit) ||
              !GetAsConstantString(args[1], &closesthit) ||
              !GetAsConstantString(args[2], &intersection, true))
            return;
          subobjects->CreateHitGroup(name, DXIL::HitGroupType::ProceduralPrimitive, anyhit, closesthit, intersection);
          break;
        }
        default:
          llvm_unreachable("unknown HitGroupType");
      }
      break;
    }
    default:
      llvm_unreachable("unknown SubobjectKind");
      break;
  }
}


static void CollectScalarTypes(std::vector<QualType> &ScalarTys, QualType Ty) {
  if (Ty->isRecordType()) {
    if (hlsl::IsHLSLMatType(Ty)) {
      QualType EltTy = hlsl::GetHLSLMatElementType(Ty);
      unsigned row = 0;
      unsigned col = 0;
      hlsl::GetRowsAndCols(Ty, row, col);
      unsigned size = col*row;
      for (unsigned i = 0; i < size; i++) {
        CollectScalarTypes(ScalarTys, EltTy);
      }
    } else if (hlsl::IsHLSLVecType(Ty)) {
      QualType EltTy = hlsl::GetHLSLVecElementType(Ty);
      unsigned row = 0;
      unsigned col = 0;
      hlsl::GetRowsAndColsForAny(Ty, row, col);
      unsigned size = col;
      for (unsigned i = 0; i < size; i++) {
        CollectScalarTypes(ScalarTys, EltTy);
      }
    } else {
      const RecordType *RT = Ty->getAsStructureType();
      // For CXXRecord.
      if (!RT)
        RT = Ty->getAs<RecordType>();
      RecordDecl *RD = RT->getDecl();
      for (FieldDecl *field : RD->fields())
        CollectScalarTypes(ScalarTys, field->getType());
    }
  } else if (Ty->isArrayType()) {
    const clang::ArrayType *AT = Ty->getAsArrayTypeUnsafe();
    QualType EltTy = AT->getElementType();
    // Set it to 5 for unsized array.
    unsigned size = 5;
    if (AT->isConstantArrayType()) {
      size = cast<ConstantArrayType>(AT)->getSize().getLimitedValue();
    }
    for (unsigned i=0;i<size;i++) {
      CollectScalarTypes(ScalarTys, EltTy);
    }
  } else {
    ScalarTys.emplace_back(Ty);
  }
}

bool CGMSHLSLRuntime::SetUAVSRV(SourceLocation loc,
                                hlsl::DxilResourceBase::Class resClass,
                                DxilResource *hlslRes, const RecordDecl *RD) {
  hlsl::DxilResource::Kind kind = KeywordToKind(RD->getName());
  hlslRes->SetKind(kind);

  // Get the result type from handle field.
  FieldDecl *FD = *(RD->field_begin());
  DXASSERT(FD->getName() == "h", "must be handle field");
  QualType resultTy = FD->getType();
  // Type annotation for result type of resource.
  DxilTypeSystem &dxilTypeSys = m_pHLModule->GetTypeSystem();
  unsigned arrayEltSize = 0;
  AddTypeAnnotation(QualType(RD->getTypeForDecl(),0), dxilTypeSys, arrayEltSize);

  if (kind == hlsl::DxilResource::Kind::Texture2DMS ||
      kind == hlsl::DxilResource::Kind::Texture2DMSArray) {
    const ClassTemplateSpecializationDecl *templateDecl =
        cast<ClassTemplateSpecializationDecl>(RD);
    const clang::TemplateArgument &sampleCountArg =
        templateDecl->getTemplateArgs()[1];
    uint32_t sampleCount = sampleCountArg.getAsIntegral().getLimitedValue();
    hlslRes->SetSampleCount(sampleCount);
  }

  if (hlsl::DxilResource::IsAnyTexture(kind)) {
    const ClassTemplateSpecializationDecl *templateDecl = cast<ClassTemplateSpecializationDecl>(RD);
    const clang::TemplateArgument &texelTyArg = templateDecl->getTemplateArgs()[0];
    llvm::Type *texelTy = CGM.getTypes().ConvertType(texelTyArg.getAsType());
    if (!texelTy->isFloatingPointTy() && !texelTy->isIntegerTy()
      && !hlsl::IsHLSLVecType(texelTyArg.getAsType())) {
      DiagnosticsEngine &Diags = CGM.getDiags();
      unsigned DiagID = Diags.getCustomDiagID(DiagnosticsEngine::Error,
        "texture resource texel type must be scalar or vector");
      Diags.Report(loc, DiagID);
      return false;
    }
  }

  if (kind != hlsl::DxilResource::Kind::StructuredBuffer) {
    QualType Ty = resultTy;
    QualType EltTy = Ty;
    if (hlsl::IsHLSLVecType(Ty)) {
      EltTy = hlsl::GetHLSLVecElementType(Ty);
    } else if (hlsl::IsHLSLMatType(Ty)) {
      EltTy = hlsl::GetHLSLMatElementType(Ty);
    } else if (hlsl::IsHLSLAggregateType(resultTy)) {
      // Struct or array in a none-struct resource.
      std::vector<QualType> ScalarTys;
      CollectScalarTypes(ScalarTys, resultTy);
      unsigned size = ScalarTys.size();
      if (size == 0) {
        DiagnosticsEngine &Diags = CGM.getDiags();
        unsigned DiagID = Diags.getCustomDiagID(
            DiagnosticsEngine::Error,
            "object's templated type must have at least one element");
        Diags.Report(loc, DiagID);
        return false;
      }
      if (size > 4) {
        DiagnosticsEngine &Diags = CGM.getDiags();
        unsigned DiagID = Diags.getCustomDiagID(
            DiagnosticsEngine::Error, "elements of typed buffers and textures "
                                      "must fit in four 32-bit quantities");
        Diags.Report(loc, DiagID);
        return false;
      }

      EltTy = ScalarTys[0];
      for (QualType ScalarTy : ScalarTys) {
        if (ScalarTy != EltTy) {
          DiagnosticsEngine &Diags = CGM.getDiags();
          unsigned DiagID = Diags.getCustomDiagID(
              DiagnosticsEngine::Error,
              "all template type components must have the same type");
          Diags.Report(loc, DiagID);
          return false;
        }
      }
    }

    EltTy = EltTy.getCanonicalType();
    bool bSNorm = false;
    bool bHasNormAttribute = hlsl::HasHLSLUNormSNorm(Ty, &bSNorm);

    if (EltTy->isBuiltinType()) {
      const BuiltinType *BTy = EltTy->getAs<BuiltinType>();
      CompType::Kind kind = BuiltinTyToCompTy(BTy, bHasNormAttribute && bSNorm, bHasNormAttribute && !bSNorm);
      // 64bits types are implemented with u32.
      if (kind == CompType::Kind::U64 || kind == CompType::Kind::I64 ||
          kind == CompType::Kind::SNormF64 ||
          kind == CompType::Kind::UNormF64 || kind == CompType::Kind::F64) {
        kind = CompType::Kind::U32;
      }
      hlslRes->SetCompType(kind);
    } else {
      DXASSERT(!bHasNormAttribute, "snorm/unorm on invalid type");
    }
  }

  hlslRes->SetROV(RD->getName().startswith("RasterizerOrdered"));

  if (kind == hlsl::DxilResource::Kind::TypedBuffer ||
      kind == hlsl::DxilResource::Kind::StructuredBuffer) {
    const ClassTemplateSpecializationDecl *templateDecl =
        cast<ClassTemplateSpecializationDecl>(RD);

    const clang::TemplateArgument &retTyArg =
        templateDecl->getTemplateArgs()[0];
    llvm::Type *retTy = CGM.getTypes().ConvertType(retTyArg.getAsType());

    uint32_t strideInBytes = dataLayout.getTypeAllocSize(retTy);
    hlslRes->SetElementStride(strideInBytes);
  }

  if (resClass == hlsl::DxilResourceBase::Class::SRV) {
    if (hlslRes->IsGloballyCoherent()) {
      DiagnosticsEngine &Diags = CGM.getDiags();
      unsigned DiagID = Diags.getCustomDiagID(
          DiagnosticsEngine::Error, "globallycoherent can only be used with "
                                    "Unordered Access View buffers.");
      Diags.Report(loc, DiagID);
      return false;
    }

    hlslRes->SetRW(false);
    hlslRes->SetID(m_pHLModule->GetSRVs().size());
  } else {
    hlslRes->SetRW(true);
    hlslRes->SetID(m_pHLModule->GetUAVs().size());
  }
  return true;
}

uint32_t CGMSHLSLRuntime::AddUAVSRV(VarDecl *decl,
                                    hlsl::DxilResourceBase::Class resClass) {
  llvm::GlobalVariable *val =
      cast<llvm::GlobalVariable>(CGM.GetAddrOfGlobalVar(decl));

  unique_ptr<HLResource> hlslRes(new HLResource);
  hlslRes->SetLowerBound(UINT_MAX);
  hlslRes->SetGlobalSymbol(val);
  hlslRes->SetGlobalName(decl->getName());

  QualType VarTy;
  unsigned rangeSize;
  GetResourceDeclElemTypeAndRangeSize(CGM, *m_pHLModule, *decl,
    VarTy, rangeSize);
  hlslRes->SetRangeSize(rangeSize);

  for (hlsl::UnusualAnnotation *it : decl->getUnusualAnnotations()) {
    switch (it->getKind()) {
    case hlsl::UnusualAnnotation::UA_RegisterAssignment: {
      hlsl::RegisterAssignment *ra = cast<hlsl::RegisterAssignment>(it);
      hlslRes->SetLowerBound(ra->RegisterNumber);
      hlslRes->SetSpaceID(ra->RegisterSpace);
      break;
    }
    case hlsl::UnusualAnnotation::UA_SemanticDecl:
      // Ignore Semantics
      break;
    case hlsl::UnusualAnnotation::UA_ConstantPacking:
      // Should be handled by front-end
      llvm_unreachable("packoffset on uav/srv");
      break;
    default:
      llvm_unreachable("unknown UnusualAnnotation on uav/srv");
      break;
    }
  }

  const RecordType *RT = VarTy->getAs<RecordType>();
  RecordDecl *RD = RT->getDecl();

  if (decl->hasAttr<HLSLGloballyCoherentAttr>()) {
    hlslRes->SetGloballyCoherent(true);
  }

  if (!SetUAVSRV(decl->getLocation(), resClass, hlslRes.get(), RD))
    return 0;

  if (resClass == hlsl::DxilResourceBase::Class::SRV) {
    return m_pHLModule->AddSRV(std::move(hlslRes));
  } else {
    return m_pHLModule->AddUAV(std::move(hlslRes));
  }
}

static bool IsResourceInType(const clang::ASTContext &context,
                              clang::QualType Ty) {
  Ty = Ty.getCanonicalType();
  if (const clang::ArrayType *arrayType = context.getAsArrayType(Ty)) {
    return IsResourceInType(context, arrayType->getElementType());
  } else if (const RecordType *RT = Ty->getAsStructureType()) {
    if (KeywordToClass(RT->getDecl()->getName()) != DxilResourceBase::Class::Invalid)
      return true;
    const CXXRecordDecl* typeRecordDecl = RT->getAsCXXRecordDecl();
    if (typeRecordDecl && !typeRecordDecl->isImplicit()) {
      for (auto field : typeRecordDecl->fields()) {
        if (IsResourceInType(context, field->getType()))
          return true;
      }
    }
  } else if (const RecordType *RT = Ty->getAs<RecordType>()) {
    if (const ClassTemplateSpecializationDecl *templateDecl =
            dyn_cast<ClassTemplateSpecializationDecl>(RT->getDecl())) {
      if (KeywordToClass(templateDecl->getName()) != DxilResourceBase::Class::Invalid)
        return true;
    }
  }

  return false; // no resources found
}

void CGMSHLSLRuntime::AddConstant(VarDecl *constDecl, HLCBuffer &CB) {
  if (constDecl->getStorageClass() == SC_Static) {
    // For static inside cbuffer, take as global static.
    // Don't add to cbuffer.
    CGM.EmitGlobal(constDecl);
    // Add type annotation for static global types.
    // May need it when cast from cbuf.
    DxilTypeSystem &dxilTypeSys = m_pHLModule->GetTypeSystem();
    unsigned arraySize = 0;
    AddTypeAnnotation(constDecl->getType(), dxilTypeSys, arraySize);
    return;
  }
  // Search defined structure for resource objects and fail
  if (CB.GetRangeSize() > 1 &&
      IsResourceInType(CGM.getContext(), constDecl->getType())) {
    DiagnosticsEngine &Diags = CGM.getDiags();
    unsigned DiagID = Diags.getCustomDiagID(
        DiagnosticsEngine::Error,
        "object types not supported in cbuffer/tbuffer view arrays.");
    Diags.Report(constDecl->getLocation(), DiagID);
    return;
  }
  llvm::Constant *constVal = CGM.GetAddrOfGlobalVar(constDecl);

  bool isGlobalCB = CB.GetID() == globalCBIndex;
  uint32_t offset = 0;
  bool userOffset = false;
  for (hlsl::UnusualAnnotation *it : constDecl->getUnusualAnnotations()) {
    switch (it->getKind()) {
    case hlsl::UnusualAnnotation::UA_ConstantPacking: {
      if (!isGlobalCB) {
        // TODO: check cannot mix packoffset elements with nonpackoffset
        // elements in a cbuffer.
        hlsl::ConstantPacking *cp = cast<hlsl::ConstantPacking>(it);
        offset = cp->Subcomponent << 2;
        offset += cp->ComponentOffset;
        // Change to byte.
        offset <<= 2;
        userOffset = true;
      } else {
        DiagnosticsEngine &Diags = CGM.getDiags();
        unsigned DiagID = Diags.getCustomDiagID(
            DiagnosticsEngine::Error,
            "packoffset is only allowed in a constant buffer.");
        Diags.Report(it->Loc, DiagID);
      }
      break;
    }
    case hlsl::UnusualAnnotation::UA_RegisterAssignment: {
      if (isGlobalCB) {
        RegisterAssignment *ra = cast<RegisterAssignment>(it);
        offset = ra->RegisterNumber << 2;
        // Change to byte.
        offset <<= 2;
        userOffset = true;
      }
      break;
    }
    case hlsl::UnusualAnnotation::UA_SemanticDecl:
      // skip semantic on constant
      break;
    }
  }

  std::unique_ptr<DxilResourceBase> pHlslConst = llvm::make_unique<DxilResourceBase>(DXIL::ResourceClass::Invalid);
  pHlslConst->SetLowerBound(UINT_MAX);
  pHlslConst->SetGlobalSymbol(cast<llvm::GlobalVariable>(constVal));
  pHlslConst->SetGlobalName(constDecl->getName());

  if (userOffset) {
    pHlslConst->SetLowerBound(offset);
  }
  
  DxilTypeSystem &dxilTypeSys = m_pHLModule->GetTypeSystem();
  // Just add type annotation here.
  // Offset will be allocated later.
  QualType Ty = constDecl->getType();
  if (CB.GetRangeSize() != 1) {
    while (Ty->isArrayType()) {
      Ty = Ty->getAsArrayTypeUnsafe()->getElementType();
    }
  }
  unsigned arrayEltSize = 0;
  unsigned size = AddTypeAnnotation(Ty, dxilTypeSys, arrayEltSize);
  pHlslConst->SetRangeSize(size);

  CB.AddConst(pHlslConst);

  // Save fieldAnnotation for the const var.
  DxilFieldAnnotation fieldAnnotation;
  if (userOffset)
    fieldAnnotation.SetCBufferOffset(offset);

  // Get the nested element type.
  if (Ty->isArrayType()) {
    while (const ConstantArrayType *arrayTy =
               CGM.getContext().getAsConstantArrayType(Ty)) {
      Ty = arrayTy->getElementType();
    }
  }
  bool bDefaultRowMajor = m_pHLModule->GetHLOptions().bDefaultRowMajor;
  ConstructFieldAttributedAnnotation(fieldAnnotation, Ty, bDefaultRowMajor);
  m_ConstVarAnnotationMap[constVal] = fieldAnnotation;
}

uint32_t CGMSHLSLRuntime::AddCBuffer(HLSLBufferDecl *D) {
  unique_ptr<HLCBuffer> CB = llvm::make_unique<HLCBuffer>();

  // setup the CB
  CB->SetGlobalSymbol(nullptr);
  CB->SetGlobalName(D->getNameAsString());
  CB->SetLowerBound(UINT_MAX);
  if (!D->isCBuffer()) {
    CB->SetKind(DXIL::ResourceKind::TBuffer);
  }

  // the global variable will only used once by the createHandle?
  // SetHandle(llvm::Value *pHandle);

  for (hlsl::UnusualAnnotation *it : D->getUnusualAnnotations()) {
    switch (it->getKind()) {
    case hlsl::UnusualAnnotation::UA_RegisterAssignment: {
      hlsl::RegisterAssignment *ra = cast<hlsl::RegisterAssignment>(it);
      uint32_t regNum = ra->RegisterNumber;
      uint32_t regSpace = ra->RegisterSpace;
      CB->SetSpaceID(regSpace);
      CB->SetLowerBound(regNum);
      break;
    }
    case hlsl::UnusualAnnotation::UA_SemanticDecl:
      // skip semantic on constant buffer
      break;
    case hlsl::UnusualAnnotation::UA_ConstantPacking:
      llvm_unreachable("no packoffset on constant buffer");
      break;
    }
  }

  // Add constant
  if (D->isConstantBufferView()) {
    VarDecl *constDecl = cast<VarDecl>(*D->decls_begin());
    CB->SetRangeSize(1);
    QualType Ty = constDecl->getType();
    if (Ty->isArrayType()) {
      if (!Ty->isIncompleteArrayType()) {
        unsigned arraySize = 1;
        while (Ty->isArrayType()) {
          Ty = Ty->getCanonicalTypeUnqualified();
          const ConstantArrayType *AT = cast<ConstantArrayType>(Ty);
          arraySize *= AT->getSize().getLimitedValue();
          Ty = AT->getElementType();
        }
        CB->SetRangeSize(arraySize);
      } else {
        CB->SetRangeSize(UINT_MAX);
      }
    }
    AddConstant(constDecl, *CB.get());
  } else {
    auto declsEnds = D->decls_end();
    CB->SetRangeSize(1);
    for (auto it = D->decls_begin(); it != declsEnds; it++) {
      if (VarDecl *constDecl = dyn_cast<VarDecl>(*it)) {
        AddConstant(constDecl, *CB.get());
      } else if (isa<EmptyDecl>(*it)) {
        // Nothing to do for this declaration.
      } else if (isa<CXXRecordDecl>(*it)) {
        // Nothing to do for this declaration.
      } else if (isa<FunctionDecl>(*it)) {
        // A function within an cbuffer is effectively a top-level function,
        // as it only refers to globally scoped declarations.
        this->CGM.EmitTopLevelDecl(*it);
      } else {
        HLSLBufferDecl *inner = cast<HLSLBufferDecl>(*it);
        GetOrCreateCBuffer(inner);
      }
    }
  }

  CB->SetID(m_pHLModule->GetCBuffers().size());
  return m_pHLModule->AddCBuffer(std::move(CB));
}

HLCBuffer &CGMSHLSLRuntime::GetOrCreateCBuffer(HLSLBufferDecl *D) {
  if (constantBufMap.count(D) != 0) {
    uint32_t cbIndex = constantBufMap[D];
    return *static_cast<HLCBuffer*>(&(m_pHLModule->GetCBuffer(cbIndex)));
  }

  uint32_t cbID = AddCBuffer(D);
  constantBufMap[D] = cbID;
  return *static_cast<HLCBuffer*>(&(m_pHLModule->GetCBuffer(cbID)));
}

bool CGMSHLSLRuntime::IsPatchConstantFunction(const Function *F) {
  DXASSERT_NOMSG(F != nullptr);
  for (auto && p : patchConstantFunctionMap) {
    if (p.second.Func == F) return true;
  }
  return false;
}

void CGMSHLSLRuntime::SetEntryFunction() {
  if (Entry.Func == nullptr) {
    DiagnosticsEngine &Diags = CGM.getDiags();
    unsigned DiagID = Diags.getCustomDiagID(DiagnosticsEngine::Error,
                                            "cannot find entry function %0");
    Diags.Report(DiagID) << CGM.getCodeGenOpts().HLSLEntryFunction;
    return;
  }

  m_pHLModule->SetEntryFunction(Entry.Func);
}

// Here the size is CB size. So don't need check type.
static unsigned AlignCBufferOffset(unsigned offset, unsigned size, llvm::Type *Ty) {
  DXASSERT(!(offset & 1), "otherwise we have an invalid offset.");
  bool bNeedNewRow = Ty->isArrayTy();
  unsigned scalarSizeInBytes = Ty->getScalarSizeInBits() / 8;

  return AlignBufferOffsetInLegacy(offset, size, scalarSizeInBytes, bNeedNewRow);
}

static unsigned AllocateDxilConstantBuffer(HLCBuffer &CB) {
  unsigned offset = 0;

  // Scan user allocated constants first.
  // Update offset.
  for (const std::unique_ptr<DxilResourceBase> &C : CB.GetConstants()) {
    if (C->GetLowerBound() == UINT_MAX)
      continue;
    unsigned size = C->GetRangeSize();
    unsigned nextOffset = size + C->GetLowerBound();
    if (offset < nextOffset)
      offset = nextOffset;
  }

  // Alloc after user allocated constants.
  for (const std::unique_ptr<DxilResourceBase> &C : CB.GetConstants()) {
    if (C->GetLowerBound() != UINT_MAX)
      continue;

    unsigned size = C->GetRangeSize();
    llvm::Type *Ty = C->GetGlobalSymbol()->getType()->getPointerElementType();
    // Align offset.
    offset = AlignCBufferOffset(offset, size, Ty);
    if (C->GetLowerBound() == UINT_MAX) {
      C->SetLowerBound(offset);
    }
    offset += size;
  }
  return offset;
}

static void AllocateDxilConstantBuffers(HLModule *pHLModule) {
  for (unsigned i = 0; i < pHLModule->GetCBuffers().size(); i++) {
    HLCBuffer &CB = *static_cast<HLCBuffer*>(&(pHLModule->GetCBuffer(i)));
    unsigned size = AllocateDxilConstantBuffer(CB);
    CB.SetSize(size);
  }
}

static void ReplaceUseInFunction(Value *V, Value *NewV, Function *F,
                                 IRBuilder<> &Builder) {
  for (auto U = V->user_begin(); U != V->user_end(); ) {
    User *user = *(U++);
    if (Instruction *I = dyn_cast<Instruction>(user)) {
      if (I->getParent()->getParent() == F) {
        // replace use with GEP if in F
        for (unsigned i = 0; i < I->getNumOperands(); i++) {
          if (I->getOperand(i) == V)
            I->setOperand(i, NewV);
        }
      }
    } else {
      // For constant operator, create local clone which use GEP.
      // Only support GEP and bitcast.
      if (GEPOperator *GEPOp = dyn_cast<GEPOperator>(user)) {
        std::vector<Value *> idxList(GEPOp->idx_begin(), GEPOp->idx_end());
        Value *NewGEP = Builder.CreateInBoundsGEP(NewV, idxList);
        ReplaceUseInFunction(GEPOp, NewGEP, F, Builder);
      } else if (GlobalVariable *GV = dyn_cast<GlobalVariable>(user)) {
        // Change the init val into NewV with Store.
        GV->setInitializer(nullptr);
        Builder.CreateStore(NewV, GV);
      } else {
        // Must be bitcast here.
        BitCastOperator *BC = cast<BitCastOperator>(user);
        Value *NewBC = Builder.CreateBitCast(NewV, BC->getType());
        ReplaceUseInFunction(BC, NewBC, F, Builder);
      }
    }
  }
}

void MarkUsedFunctionForConst(Value *V, std::unordered_set<Function*> &usedFunc) {
  for (auto U = V->user_begin(); U != V->user_end();) {
    User *user = *(U++);
    if (Instruction *I = dyn_cast<Instruction>(user)) {
      Function *F = I->getParent()->getParent();
      usedFunc.insert(F);
    } else {
      // For constant operator, create local clone which use GEP.
      // Only support GEP and bitcast.
      if (GEPOperator *GEPOp = dyn_cast<GEPOperator>(user)) {
        MarkUsedFunctionForConst(GEPOp, usedFunc);
      } else if (GlobalVariable *GV = dyn_cast<GlobalVariable>(user)) {
        MarkUsedFunctionForConst(GV, usedFunc);
      } else {
        // Must be bitcast here.
        BitCastOperator *BC = cast<BitCastOperator>(user);
        MarkUsedFunctionForConst(BC, usedFunc);
      }
    }
  }
}

static Function * GetOrCreateHLCreateHandle(HLModule &HLM, llvm::Type *HandleTy,
    ArrayRef<Value*> paramList, MDNode *MD) {
  SmallVector<llvm::Type *, 4> paramTyList;
  for (Value *param : paramList) {
    paramTyList.emplace_back(param->getType());
  }

  llvm::FunctionType *funcTy =
      llvm::FunctionType::get(HandleTy, paramTyList, false);
  llvm::Module &M = *HLM.GetModule();
  Function *CreateHandle = GetOrCreateHLFunctionWithBody(M, funcTy, HLOpcodeGroup::HLCreateHandle,
      /*opcode*/ 0, "");
  if (CreateHandle->empty()) {
    // Add body.
    BasicBlock *BB =
        BasicBlock::Create(CreateHandle->getContext(), "Entry", CreateHandle);
    IRBuilder<> Builder(BB);
    // Just return undef to make a body.
    Builder.CreateRet(UndefValue::get(HandleTy));
    // Mark resource attribute.
    HLM.MarkDxilResourceAttrib(CreateHandle, MD);
  }
  return CreateHandle;
}

static bool CreateCBufferVariable(HLCBuffer &CB,
    HLModule &HLM, llvm::Type *HandleTy) {
  bool bUsed = false;
  // Build Struct for CBuffer.
  SmallVector<llvm::Type*, 4> Elements;
  for (const std::unique_ptr<DxilResourceBase> &C : CB.GetConstants()) {
    Value *GV = C->GetGlobalSymbol();
    if (GV->hasNUsesOrMore(1))
      bUsed = true;
    // Global variable must be pointer type.
    llvm::Type *Ty = GV->getType()->getPointerElementType();
    Elements.emplace_back(Ty);
  }
  // Don't create CBuffer variable for unused cbuffer.
  if (!bUsed)
    return false;

  llvm::Module &M = *HLM.GetModule();

  bool isCBArray = CB.GetRangeSize() != 1;
  llvm::GlobalVariable *cbGV = nullptr;
  llvm::Type *cbTy = nullptr;

  unsigned cbIndexDepth = 0;
  if (!isCBArray) {
    llvm::StructType *CBStructTy =
        llvm::StructType::create(Elements, CB.GetGlobalName());
    cbGV = new llvm::GlobalVariable(M, CBStructTy, /*IsConstant*/ true,
                                    llvm::GlobalValue::ExternalLinkage,
                                    /*InitVal*/ nullptr, CB.GetGlobalName());
    cbTy = cbGV->getType();
  } else {
    // For array of ConstantBuffer, create array of struct instead of struct of
    // array.
    DXASSERT(CB.GetConstants().size() == 1,
             "ConstantBuffer should have 1 constant");
    Value *GV = CB.GetConstants()[0]->GetGlobalSymbol();
    llvm::Type *CBEltTy =
        GV->getType()->getPointerElementType()->getArrayElementType();
    cbIndexDepth = 1;
    while (CBEltTy->isArrayTy()) {
      CBEltTy = CBEltTy->getArrayElementType();
      cbIndexDepth++;
    }

    // Add one level struct type to match normal case.
    llvm::StructType *CBStructTy =
        llvm::StructType::create({CBEltTy}, CB.GetGlobalName());

    llvm::ArrayType *CBArrayTy =
        llvm::ArrayType::get(CBStructTy, CB.GetRangeSize());
    cbGV = new llvm::GlobalVariable(M, CBArrayTy, /*IsConstant*/ true,
                                    llvm::GlobalValue::ExternalLinkage,
                                    /*InitVal*/ nullptr, CB.GetGlobalName());

    cbTy = llvm::PointerType::get(CBStructTy,
                                  cbGV->getType()->getPointerAddressSpace());
  }

  CB.SetGlobalSymbol(cbGV);

  llvm::Type *opcodeTy = llvm::Type::getInt32Ty(M.getContext());
  llvm::Type *idxTy = opcodeTy;
  Constant *zeroIdx = ConstantInt::get(opcodeTy, 0);

  MDNode *MD = HLM.DxilCBufferToMDNode(CB);

  Value *HandleArgs[] = { zeroIdx, cbGV, zeroIdx };
  Function *CreateHandleFunc = GetOrCreateHLCreateHandle(HLM, HandleTy, HandleArgs, MD);

  llvm::FunctionType *SubscriptFuncTy =
      llvm::FunctionType::get(cbTy, { opcodeTy, HandleTy, idxTy}, false);

  Function *subscriptFunc =
      GetOrCreateHLFunction(M, SubscriptFuncTy, HLOpcodeGroup::HLSubscript,
                            (unsigned)HLSubscriptOpcode::CBufferSubscript);
  Constant *opArg = ConstantInt::get(opcodeTy, (unsigned)HLSubscriptOpcode::CBufferSubscript);
  Value *args[] = { opArg, nullptr, zeroIdx };

  llvm::LLVMContext &Context = M.getContext();
  llvm::Type *i32Ty = llvm::Type::getInt32Ty(Context);
  Value *zero = ConstantInt::get(i32Ty, (uint64_t)0);

  std::vector<Value *> indexArray(CB.GetConstants().size());
  std::vector<std::unordered_set<Function*>> constUsedFuncList(CB.GetConstants().size());

  for (const std::unique_ptr<DxilResourceBase> &C : CB.GetConstants()) {
    Value *idx = ConstantInt::get(i32Ty, C->GetID());
    indexArray[C->GetID()] = idx;

    Value *GV = C->GetGlobalSymbol();
    MarkUsedFunctionForConst(GV, constUsedFuncList[C->GetID()]);
  }

  for (Function &F : M.functions()) {
    if (F.isDeclaration())
      continue;

    if (GetHLOpcodeGroupByName(&F) != HLOpcodeGroup::NotHL)
      continue;

    IRBuilder<> Builder(F.getEntryBlock().getFirstInsertionPt());

    // create HL subscript to make all the use of cbuffer start from it.
    HandleArgs[HLOperandIndex::kCreateHandleResourceOpIdx] = cbGV;
    CallInst *Handle = Builder.CreateCall(CreateHandleFunc, HandleArgs);
    args[HLOperandIndex::kSubscriptObjectOpIdx] = Handle;
    Instruction *cbSubscript =
        cast<Instruction>(Builder.CreateCall(subscriptFunc, {args}));

    // Replace constant var with GEP pGV
    for (const std::unique_ptr<DxilResourceBase> &C : CB.GetConstants()) {
      Value *GV = C->GetGlobalSymbol();
      if (constUsedFuncList[C->GetID()].count(&F) == 0)
        continue;

      Value *idx = indexArray[C->GetID()];
      if (!isCBArray) {
        Instruction *GEP = cast<Instruction>(
            Builder.CreateInBoundsGEP(cbSubscript, {zero, idx}));
        // TODO: make sure the debug info is synced to GEP.
        // GEP->setDebugLoc(GV);
        ReplaceUseInFunction(GV, GEP, &F, Builder);
        // Delete if no use in F.
        if (GEP->user_empty())
          GEP->eraseFromParent();
      } else {
        for (auto U = GV->user_begin(); U != GV->user_end();) {
          User *user = *(U++);
          if (user->user_empty())
            continue;
          Instruction *I = dyn_cast<Instruction>(user);
          if (I && I->getParent()->getParent() != &F)
            continue;

          IRBuilder<> *instBuilder = &Builder;
          unique_ptr<IRBuilder<>> B;
          if (I) {
            B = llvm::make_unique<IRBuilder<>>(I);
            instBuilder = B.get();
          }

          GEPOperator *GEPOp = cast<GEPOperator>(user);
          std::vector<Value *> idxList;

          DXASSERT(GEPOp->getNumIndices() >= 1 + cbIndexDepth,
                   "must indexing ConstantBuffer array");
          idxList.reserve(GEPOp->getNumIndices() - (cbIndexDepth - 1));

          gep_type_iterator GI = gep_type_begin(*GEPOp),
                            E = gep_type_end(*GEPOp);
          idxList.push_back(GI.getOperand());
          // change array index with 0 for struct index.
          idxList.push_back(zero);
          GI++;
          Value *arrayIdx = GI.getOperand();
          GI++;
          for (unsigned curIndex = 1; GI != E && curIndex < cbIndexDepth;
               ++GI, ++curIndex) {
            arrayIdx = instBuilder->CreateMul(
                arrayIdx, Builder.getInt32(GI->getArrayNumElements()));
            arrayIdx = instBuilder->CreateAdd(arrayIdx, GI.getOperand());
          }

          for (; GI != E; ++GI) {
            idxList.push_back(GI.getOperand());
          }

          HandleArgs[HLOperandIndex::kCreateHandleIndexOpIdx] = arrayIdx;
          CallInst *Handle =
              instBuilder->CreateCall(CreateHandleFunc, HandleArgs);
          args[HLOperandIndex::kSubscriptObjectOpIdx] = Handle;
          args[HLOperandIndex::kSubscriptIndexOpIdx] = arrayIdx;

          Instruction *cbSubscript =
              cast<Instruction>(instBuilder->CreateCall(subscriptFunc, {args}));

          Instruction *NewGEP = cast<Instruction>(
              instBuilder->CreateInBoundsGEP(cbSubscript, idxList));

          ReplaceUseInFunction(GEPOp, NewGEP, &F, *instBuilder);
        }
      }
    }
    // Delete if no use in F.
    if (cbSubscript->user_empty()) {
      cbSubscript->eraseFromParent();
      Handle->eraseFromParent();
    } else {
      // merge GEP use for cbSubscript.
      HLModule::MergeGepUse(cbSubscript);
    }
  }
  return true;
}

static void ConstructCBufferAnnotation(
    HLCBuffer &CB, DxilTypeSystem &dxilTypeSys,
    std::unordered_map<Constant *, DxilFieldAnnotation> &AnnotationMap) {
  Value *GV = CB.GetGlobalSymbol();

  llvm::StructType *CBStructTy =
          dyn_cast<llvm::StructType>(GV->getType()->getPointerElementType());

  if (!CBStructTy) {
    // For Array of ConstantBuffer.
    llvm::ArrayType *CBArrayTy =
        cast<llvm::ArrayType>(GV->getType()->getPointerElementType());
    CBStructTy = cast<llvm::StructType>(CBArrayTy->getArrayElementType());
  }

  DxilStructAnnotation *CBAnnotation =
      dxilTypeSys.AddStructAnnotation(CBStructTy);
  CBAnnotation->SetCBufferSize(CB.GetSize());

  // Set fieldAnnotation for each constant var.
  for (const std::unique_ptr<DxilResourceBase> &C : CB.GetConstants()) {
    Constant *GV = C->GetGlobalSymbol();
    DxilFieldAnnotation &fieldAnnotation =
        CBAnnotation->GetFieldAnnotation(C->GetID());
    fieldAnnotation = AnnotationMap[GV];
    // This is after CBuffer allocation.
    fieldAnnotation.SetCBufferOffset(C->GetLowerBound());
    fieldAnnotation.SetFieldName(C->GetGlobalName());
  }
}

static void ConstructCBuffer(
    HLModule *pHLModule,
    llvm::Type *CBufferType,
    std::unordered_map<Constant *, DxilFieldAnnotation> &AnnotationMap) {
  DxilTypeSystem &dxilTypeSys = pHLModule->GetTypeSystem();
  llvm::Type *HandleTy = pHLModule->GetOP()->GetHandleType();
  for (unsigned i = 0; i < pHLModule->GetCBuffers().size(); i++) {
    HLCBuffer &CB = *static_cast<HLCBuffer*>(&(pHLModule->GetCBuffer(i)));
    if (CB.GetConstants().size() == 0) {
      // Create Fake variable for cbuffer which is empty.
      llvm::GlobalVariable *pGV = new llvm::GlobalVariable(
          *pHLModule->GetModule(), CBufferType, true,
          llvm::GlobalValue::ExternalLinkage, nullptr, CB.GetGlobalName());
      CB.SetGlobalSymbol(pGV);
    } else {
      bool bCreated =
          CreateCBufferVariable(CB, *pHLModule, HandleTy);
      if (bCreated)
        ConstructCBufferAnnotation(CB, dxilTypeSys, AnnotationMap);
      else {
        // Create Fake variable for cbuffer which is unused.
        llvm::GlobalVariable *pGV = new llvm::GlobalVariable(
            *pHLModule->GetModule(), CBufferType, true,
            llvm::GlobalValue::ExternalLinkage, nullptr, CB.GetGlobalName());
        CB.SetGlobalSymbol(pGV);
      }
    }
    // Clear the constants which useless now.
    CB.GetConstants().clear();
  }
}

static void ReplaceBoolVectorSubscript(CallInst *CI) {
  Value *Ptr = CI->getArgOperand(0);
  Value *Idx = CI->getArgOperand(1);
  Value *IdxList[] = {ConstantInt::get(Idx->getType(), 0), Idx};

  for (auto It = CI->user_begin(), E = CI->user_end(); It != E;) {
    Instruction *user = cast<Instruction>(*(It++));

    IRBuilder<> Builder(user);
    Value *GEP = Builder.CreateInBoundsGEP(Ptr, IdxList);

    if (LoadInst *LI = dyn_cast<LoadInst>(user)) {
      Value *NewLd = Builder.CreateLoad(GEP);
      Value *cast = Builder.CreateZExt(NewLd, LI->getType());
      LI->replaceAllUsesWith(cast);
      LI->eraseFromParent();
    } else {
      // Must be a store inst here.
      StoreInst *SI = cast<StoreInst>(user);
      Value *V = SI->getValueOperand();
      Value *cast =
          Builder.CreateICmpNE(V, llvm::ConstantInt::get(V->getType(), 0));
      Builder.CreateStore(cast, GEP);
      SI->eraseFromParent();
    }
  }
  CI->eraseFromParent();
}

static void ReplaceBoolVectorSubscript(Function *F) {
  for (auto It = F->user_begin(), E = F->user_end(); It != E; ) {
    User *user = *(It++);
    CallInst *CI = cast<CallInst>(user);
    ReplaceBoolVectorSubscript(CI);
  }
}

// Add function body for intrinsic if possible.
static Function *CreateOpFunction(llvm::Module &M, Function *F,
                                  llvm::FunctionType *funcTy,
                                  HLOpcodeGroup group, unsigned opcode) {
  Function *opFunc = nullptr;

  llvm::Type *opcodeTy = llvm::Type::getInt32Ty(M.getContext());
  if (group == HLOpcodeGroup::HLIntrinsic) {
    IntrinsicOp intriOp = static_cast<IntrinsicOp>(opcode);
    switch (intriOp) {
    case IntrinsicOp::MOP_Append: 
    case IntrinsicOp::MOP_Consume: {
      bool bAppend = intriOp == IntrinsicOp::MOP_Append;
      llvm::Type *handleTy = funcTy->getParamType(HLOperandIndex::kHandleOpIdx);
      // Don't generate body for OutputStream::Append.
      if (bAppend && HLModule::IsStreamOutputPtrType(handleTy)) {
        opFunc = GetOrCreateHLFunction(M, funcTy, group, opcode);
        break;
      }

      opFunc = GetOrCreateHLFunctionWithBody(M, funcTy, group, opcode,
                                             bAppend ? "append" : "consume");
      llvm::Type *counterTy = llvm::Type::getInt32Ty(M.getContext());
      llvm::FunctionType *IncCounterFuncTy =
          llvm::FunctionType::get(counterTy, {opcodeTy, handleTy}, false);
      unsigned counterOpcode = bAppend ? (unsigned)IntrinsicOp::MOP_IncrementCounter:
          (unsigned)IntrinsicOp::MOP_DecrementCounter;
      Function *incCounterFunc =
          GetOrCreateHLFunction(M, IncCounterFuncTy, group,
                                counterOpcode);

      llvm::Type *idxTy = counterTy;
      llvm::Type *valTy = bAppend ?
          funcTy->getParamType(HLOperandIndex::kAppendValOpIndex):funcTy->getReturnType();
      llvm::Type *subscriptTy = valTy;
      if (!valTy->isPointerTy()) {
        // Return type for subscript should be pointer type.
        subscriptTy = llvm::PointerType::get(valTy, 0);
      }

      llvm::FunctionType *SubscriptFuncTy =
          llvm::FunctionType::get(subscriptTy, {opcodeTy, handleTy, idxTy}, false);

      Function *subscriptFunc =
          GetOrCreateHLFunction(M, SubscriptFuncTy, HLOpcodeGroup::HLSubscript,
                                (unsigned)HLSubscriptOpcode::DefaultSubscript);

      BasicBlock *BB = BasicBlock::Create(opFunc->getContext(), "Entry", opFunc);
      IRBuilder<> Builder(BB);
      auto argIter = opFunc->args().begin();
      // Skip the opcode arg.
      argIter++;
      Argument *thisArg = argIter++;
      // int counter = IncrementCounter/DecrementCounter(Buf);
      Value *incCounterOpArg =
          ConstantInt::get(idxTy, counterOpcode);
      Value *counter =
          Builder.CreateCall(incCounterFunc, {incCounterOpArg, thisArg});
      // Buf[counter];
      Value *subscriptOpArg = ConstantInt::get(
          idxTy, (unsigned)HLSubscriptOpcode::DefaultSubscript);
      Value *subscript =
          Builder.CreateCall(subscriptFunc, {subscriptOpArg, thisArg, counter});

      if (bAppend) {
        Argument *valArg = argIter;
        // Buf[counter] = val;
        if (valTy->isPointerTy()) {
          unsigned size = M.getDataLayout().getTypeAllocSize(subscript->getType()->getPointerElementType());
          Builder.CreateMemCpy(subscript, valArg, size, 1);
        } else
          Builder.CreateStore(valArg, subscript);
        Builder.CreateRetVoid();
      } else {
        // return Buf[counter];
        if (valTy->isPointerTy())
          Builder.CreateRet(subscript);
        else {
          Value *retVal = Builder.CreateLoad(subscript);
          Builder.CreateRet(retVal);
        }
      }
    } break;
    case IntrinsicOp::IOP_sincos: {
      opFunc = GetOrCreateHLFunctionWithBody(M, funcTy, group, opcode, "sincos");
      llvm::Type *valTy = funcTy->getParamType(HLOperandIndex::kTrinaryOpSrc0Idx);

      llvm::FunctionType *sinFuncTy =
          llvm::FunctionType::get(valTy, {opcodeTy, valTy}, false);
      unsigned sinOp = static_cast<unsigned>(IntrinsicOp::IOP_sin);
      unsigned cosOp = static_cast<unsigned>(IntrinsicOp::IOP_cos);
      Function *sinFunc = GetOrCreateHLFunction(M, sinFuncTy, group, sinOp);
      Function *cosFunc = GetOrCreateHLFunction(M, sinFuncTy, group, cosOp);

      BasicBlock *BB = BasicBlock::Create(opFunc->getContext(), "Entry", opFunc);
      IRBuilder<> Builder(BB);
      auto argIter = opFunc->args().begin();
      // Skip the opcode arg.
      argIter++;
      Argument *valArg = argIter++;
      Argument *sinPtrArg = argIter++;
      Argument *cosPtrArg = argIter++;

      Value *sinOpArg =
          ConstantInt::get(opcodeTy, sinOp);
      Value *sinVal = Builder.CreateCall(sinFunc, {sinOpArg, valArg});
      Builder.CreateStore(sinVal, sinPtrArg);

      Value *cosOpArg =
          ConstantInt::get(opcodeTy, cosOp);
      Value *cosVal = Builder.CreateCall(cosFunc, {cosOpArg, valArg});
      Builder.CreateStore(cosVal, cosPtrArg);
      // Ret.
      Builder.CreateRetVoid();
    } break;
    default:
      opFunc = GetOrCreateHLFunction(M, funcTy, group, opcode);
      break;
    }
  }
  else if (group == HLOpcodeGroup::HLExtIntrinsic) {
    llvm::StringRef fnName = F->getName();
    llvm::StringRef groupName = GetHLOpcodeGroupNameByAttr(F);
    opFunc = GetOrCreateHLFunction(M, funcTy, group, &groupName, &fnName, opcode);
  }
  else {
    opFunc = GetOrCreateHLFunction(M, funcTy, group, opcode);
  }

  // Add attribute
  if (F->hasFnAttribute(Attribute::ReadNone))
    opFunc->addFnAttr(Attribute::ReadNone);
  if (F->hasFnAttribute(Attribute::ReadOnly))
    opFunc->addFnAttr(Attribute::ReadOnly);
  return opFunc;
}

static Value *CreateHandleFromResPtr(
    Value *ResPtr, HLModule &HLM, llvm::Type *HandleTy,
    std::unordered_map<llvm::Type *, MDNode *> &resMetaMap,
    IRBuilder<> &Builder) {
  llvm::Type *objTy = ResPtr->getType()->getPointerElementType();
  DXASSERT(resMetaMap.count(objTy), "cannot find resource type");
  MDNode *MD = resMetaMap[objTy];
  // Load to make sure resource only have Ld/St use so mem2reg could remove
  // temp resource.
  Value *ldObj = Builder.CreateLoad(ResPtr);
  Value *opcode = Builder.getInt32(0);
  Value *args[] = {opcode, ldObj};
  Function *CreateHandle = GetOrCreateHLCreateHandle(HLM, HandleTy, args, MD);
  CallInst *Handle = Builder.CreateCall(CreateHandle, args);
  return Handle;
}

static void AddOpcodeParamForIntrinsic(HLModule &HLM, Function *F,
                                       unsigned opcode, llvm::Type *HandleTy,
    std::unordered_map<llvm::Type *, MDNode*> &resMetaMap) {
  llvm::Module &M = *HLM.GetModule();
  llvm::FunctionType *oldFuncTy = F->getFunctionType();

  SmallVector<llvm::Type *, 4> paramTyList;
  // Add the opcode param
  llvm::Type *opcodeTy = llvm::Type::getInt32Ty(M.getContext());
  paramTyList.emplace_back(opcodeTy);
  paramTyList.append(oldFuncTy->param_begin(), oldFuncTy->param_end());

  for (unsigned i = 1; i < paramTyList.size(); i++) {
    llvm::Type *Ty = paramTyList[i];
    if (Ty->isPointerTy()) {
      Ty = Ty->getPointerElementType();
      if (dxilutil::IsHLSLObjectType(Ty) &&
          // StreamOutput don't need handle.
          !HLModule::IsStreamOutputType(Ty)) {
        // Use handle type for object type.
        // This will make sure temp object variable only used by createHandle.
        paramTyList[i] = HandleTy;
      }
    }
  }

  HLOpcodeGroup group = hlsl::GetHLOpcodeGroup(F);

  if (group == HLOpcodeGroup::HLSubscript &&
      opcode == static_cast<unsigned>(HLSubscriptOpcode::VectorSubscript)) {
    llvm::FunctionType *FT = F->getFunctionType();
    llvm::Type *VecArgTy = FT->getParamType(0);
    llvm::VectorType *VType =
        cast<llvm::VectorType>(VecArgTy->getPointerElementType());
    llvm::Type *Ty = VType->getElementType();
    DXASSERT(Ty->isIntegerTy(), "Only bool could use VectorSubscript");
    llvm::IntegerType *ITy = cast<IntegerType>(Ty);

    DXASSERT_LOCALVAR(ITy, ITy->getBitWidth() == 1, "Only bool could use VectorSubscript");

    // The return type is i8*.
    // Replace all uses with i1*.
    ReplaceBoolVectorSubscript(F);
    return;
  }

  bool isDoubleSubscriptFunc = group == HLOpcodeGroup::HLSubscript &&
      opcode == static_cast<unsigned>(HLSubscriptOpcode::DoubleSubscript);

  llvm::Type *RetTy = oldFuncTy->getReturnType();

  if (isDoubleSubscriptFunc) {
    CallInst *doubleSub = cast<CallInst>(*F->user_begin());
   
    // Change currentIdx type into coord type.
    auto U = doubleSub->user_begin();
    Value *user = *U;
    CallInst *secSub = cast<CallInst>(user);
    unsigned coordIdx = HLOperandIndex::kSubscriptIndexOpIdx;
    // opcode operand not add yet, so the index need -1.
    if (GetHLOpcodeGroupByName(secSub->getCalledFunction()) == HLOpcodeGroup::NotHL)
      coordIdx -= 1;
    
    Value *coord = secSub->getArgOperand(coordIdx);

    llvm::Type *coordTy = coord->getType();
    paramTyList[HLOperandIndex::kSubscriptIndexOpIdx] = coordTy;
    // Add the sampleIdx or mipLevel parameter to the end.
    paramTyList.emplace_back(opcodeTy);
    // Change return type to be resource ret type.
    // opcode operand not add yet, so the index need -1.
    Value *objPtr = doubleSub->getArgOperand(HLOperandIndex::kSubscriptObjectOpIdx-1);
    // Must be a GEP
    GEPOperator *objGEP = cast<GEPOperator>(objPtr);
    gep_type_iterator GEPIt = gep_type_begin(objGEP), E = gep_type_end(objGEP);
    llvm::Type *resTy = nullptr;
    while (GEPIt != E) {
      if (dxilutil::IsHLSLObjectType(*GEPIt)) {
        resTy = *GEPIt;
        break;
      }
      GEPIt++;
    }

    DXASSERT(resTy, "must find the resource type");
    // Change object type to handle type.
    paramTyList[HLOperandIndex::kSubscriptObjectOpIdx] = HandleTy;
    // Change RetTy into pointer of resource reture type.
    RetTy = cast<StructType>(resTy)->getElementType(0)->getPointerTo();

    llvm::Type *sliceTy = objGEP->getType()->getPointerElementType();
    DXIL::ResourceClass RC = HLM.GetResourceClass(sliceTy);
    DXIL::ResourceKind RK = HLM.GetResourceKind(sliceTy);
    HLM.AddResourceTypeAnnotation(resTy, RC, RK);
  }

  llvm::FunctionType *funcTy =
      llvm::FunctionType::get(RetTy, paramTyList, false);

  Function *opFunc = CreateOpFunction(M, F, funcTy, group, opcode);
  StringRef lower = hlsl::GetHLLowerStrategy(F);
  if (!lower.empty())
    hlsl::SetHLLowerStrategy(opFunc, lower);

  for (auto user = F->user_begin(); user != F->user_end();) {
    // User must be a call.
    CallInst *oldCI = cast<CallInst>(*(user++));

    SmallVector<Value *, 4> opcodeParamList;
    Value *opcodeConst = Constant::getIntegerValue(opcodeTy, APInt(32, opcode));
    opcodeParamList.emplace_back(opcodeConst);

    opcodeParamList.append(oldCI->arg_operands().begin(),
                           oldCI->arg_operands().end());
    IRBuilder<> Builder(oldCI);

    if (isDoubleSubscriptFunc) {
      // Change obj to the resource pointer.
      Value *objVal = opcodeParamList[HLOperandIndex::kSubscriptObjectOpIdx];
      GEPOperator *objGEP = cast<GEPOperator>(objVal);
      SmallVector<Value *, 8> IndexList;
      IndexList.append(objGEP->idx_begin(), objGEP->idx_end());
      Value *lastIndex = IndexList.back();
      ConstantInt *constIndex = cast<ConstantInt>(lastIndex);
      DXASSERT_LOCALVAR(constIndex, constIndex->getLimitedValue() == 1, "last index must 1");
      // Remove the last index.
      IndexList.pop_back();
      objVal = objGEP->getPointerOperand();
      if (IndexList.size() > 1)
        objVal = Builder.CreateInBoundsGEP(objVal, IndexList);

      Value *Handle =
          CreateHandleFromResPtr(objVal, HLM, HandleTy, resMetaMap, Builder);
      // Change obj to the resource pointer.
      opcodeParamList[HLOperandIndex::kSubscriptObjectOpIdx] = Handle;

      // Set idx and mipIdx.
      Value *mipIdx = opcodeParamList[HLOperandIndex::kSubscriptIndexOpIdx];
      auto U = oldCI->user_begin();
      Value *user = *U;
      CallInst *secSub = cast<CallInst>(user);
      unsigned idxOpIndex = HLOperandIndex::kSubscriptIndexOpIdx;
      if (GetHLOpcodeGroupByName(secSub->getCalledFunction()) == HLOpcodeGroup::NotHL)
        idxOpIndex--;
      Value *idx = secSub->getArgOperand(idxOpIndex);

      DXASSERT(secSub->hasOneUse(), "subscript should only has one use");

      // Add the sampleIdx or mipLevel parameter to the end.
      opcodeParamList[HLOperandIndex::kSubscriptIndexOpIdx] = idx;
      opcodeParamList.emplace_back(mipIdx);
      // Insert new call before secSub to make sure idx is ready to use.
      Builder.SetInsertPoint(secSub);
    }

    for (unsigned i = 1; i < opcodeParamList.size(); i++) {
      Value *arg = opcodeParamList[i];
      llvm::Type *Ty = arg->getType();
      if (Ty->isPointerTy()) {
        Ty = Ty->getPointerElementType();
        if (dxilutil::IsHLSLObjectType(Ty) &&
          // StreamOutput don't need handle.
          !HLModule::IsStreamOutputType(Ty)) {
          // Use object type directly, not by pointer.
          // This will make sure temp object variable only used by ld/st.
          if (GEPOperator *argGEP = dyn_cast<GEPOperator>(arg)) {
            std::vector<Value*> idxList(argGEP->idx_begin(), argGEP->idx_end());
            // Create instruction to avoid GEPOperator.
            GetElementPtrInst *GEP = GetElementPtrInst::CreateInBounds(argGEP->getPointerOperand(), 
                idxList);
            Builder.Insert(GEP);
            arg = GEP;
          }
          Value *Handle = CreateHandleFromResPtr(arg, HLM, HandleTy,
                                                 resMetaMap, Builder);
          opcodeParamList[i] = Handle;
        }
      }
    }

    Value *CI = Builder.CreateCall(opFunc, opcodeParamList);
    if (!isDoubleSubscriptFunc) {
      // replace new call and delete the old call
      oldCI->replaceAllUsesWith(CI);
      oldCI->eraseFromParent();
    } else {
      // For double script.
      // Replace single users use with new CI.
      auto U = oldCI->user_begin();
      Value *user = *U;
      CallInst *secSub = cast<CallInst>(user);
      secSub->replaceAllUsesWith(CI);
      secSub->eraseFromParent();
      oldCI->eraseFromParent();
    }
  }
  // delete the function
  F->eraseFromParent();
}

static void AddOpcodeParamForIntrinsics(HLModule &HLM
    , std::vector<std::pair<Function *, unsigned>> &intrinsicMap,
    std::unordered_map<llvm::Type *, MDNode*> &resMetaMap) {
  llvm::Type *HandleTy = HLM.GetOP()->GetHandleType();
  for (auto mapIter : intrinsicMap) {
    Function *F = mapIter.first;
    if (F->user_empty()) {
      // delete the function
      F->eraseFromParent();
      continue;
    }

    unsigned opcode = mapIter.second;
    AddOpcodeParamForIntrinsic(HLM, F, opcode, HandleTy, resMetaMap);
  }
}

static Value *CastLdValue(Value *Ptr, llvm::Type *FromTy, llvm::Type *ToTy, IRBuilder<> &Builder) {
  if (ToTy->isVectorTy()) {
    unsigned vecSize = ToTy->getVectorNumElements();
    if (vecSize == 1 && ToTy->getVectorElementType() == FromTy) {
      Value *V = Builder.CreateLoad(Ptr);
      // ScalarToVec1Splat
      // Change scalar into vec1.
      Value *Vec1 = UndefValue::get(ToTy);
      return Builder.CreateInsertElement(Vec1, V, (uint64_t)0);
    } else if (vecSize == 1 && FromTy->isIntegerTy()
      && ToTy->getVectorElementType()->isIntegerTy(1)) {
      // load(bitcast i32* to <1 x i1>*)
      // Rewrite to
      // insertelement(icmp ne (load i32*), 0)
      Value *IntV = Builder.CreateLoad(Ptr);
      Value *BoolV = Builder.CreateICmpNE(IntV, ConstantInt::get(IntV->getType(), 0), "tobool");
      Value *Vec1 = UndefValue::get(ToTy);
      return Builder.CreateInsertElement(Vec1, BoolV, (uint64_t)0);
    } else if (FromTy->isVectorTy() && vecSize == 1) {
      Value *V = Builder.CreateLoad(Ptr);
      // VectorTrunc
      // Change vector into vec1.
      int mask[] = {0};
      return Builder.CreateShuffleVector(V, V, mask);
    } else if (FromTy->isArrayTy()) {
      llvm::Type *FromEltTy = FromTy->getArrayElementType();

      llvm::Type *ToEltTy = ToTy->getVectorElementType();
      if (FromTy->getArrayNumElements() == vecSize && FromEltTy == ToEltTy) {
        // ArrayToVector.
        Value *NewLd = UndefValue::get(ToTy);
        Value *zeroIdx = Builder.getInt32(0);
        for (unsigned i = 0; i < vecSize; i++) {
          Value *GEP = Builder.CreateInBoundsGEP(
              Ptr, {zeroIdx, Builder.getInt32(i)});
          Value *Elt = Builder.CreateLoad(GEP);
          NewLd = Builder.CreateInsertElement(NewLd, Elt, i);
        }
        return NewLd;
      }
    }
  } else if (FromTy == Builder.getInt1Ty()) {
    Value *V = Builder.CreateLoad(Ptr);
    // BoolCast
    DXASSERT_NOMSG(ToTy->isIntegerTy());
    return Builder.CreateZExt(V, ToTy);
  }

  return nullptr;
}

static Value  *CastStValue(Value *Ptr, Value *V, llvm::Type *FromTy, llvm::Type *ToTy, IRBuilder<> &Builder) {
  if (ToTy->isVectorTy()) {
    unsigned vecSize = ToTy->getVectorNumElements();
    if (vecSize == 1 && ToTy->getVectorElementType() == FromTy) {
      // ScalarToVec1Splat
      // Change vec1 back to scalar.
      Value *Elt = Builder.CreateExtractElement(V, (uint64_t)0);
      return Elt;
    } else if (FromTy->isVectorTy() && vecSize == 1) {
      // VectorTrunc
      // Change vec1 into vector.
      // Should not happen.
      // Reported error at Sema::ImpCastExprToType.
      DXASSERT_NOMSG(0);
    } else if (FromTy->isArrayTy()) {
      llvm::Type *FromEltTy = FromTy->getArrayElementType();

      llvm::Type *ToEltTy = ToTy->getVectorElementType();
      if (FromTy->getArrayNumElements() == vecSize && FromEltTy == ToEltTy) {
        // ArrayToVector.
        Value *zeroIdx = Builder.getInt32(0);
        for (unsigned i = 0; i < vecSize; i++) {
          Value *Elt = Builder.CreateExtractElement(V, i);
          Value *GEP = Builder.CreateInBoundsGEP(
              Ptr, {zeroIdx, Builder.getInt32(i)});
          Builder.CreateStore(Elt, GEP);
        }
        // The store already done.
        // Return null to ignore use of the return value.
        return nullptr;
      }
    }
  } else if (FromTy == Builder.getInt1Ty()) {
    // BoolCast
    // Change i1 to ToTy.
    DXASSERT_NOMSG(ToTy->isIntegerTy());
    Value *CastV = Builder.CreateICmpNE(V, ConstantInt::get(V->getType(), 0));
    return CastV;
  }

  return nullptr;
}

static bool SimplifyBitCastLoad(LoadInst *LI, llvm::Type *FromTy, llvm::Type *ToTy, Value *Ptr) {
  IRBuilder<> Builder(LI);
  // Cast FromLd to ToTy.
  Value *CastV = CastLdValue(Ptr, FromTy, ToTy, Builder);
  if (CastV) {
    LI->replaceAllUsesWith(CastV);
    return true;
  } else {
    return false;
  }
}

static bool SimplifyBitCastStore(StoreInst *SI, llvm::Type *FromTy, llvm::Type *ToTy, Value *Ptr) {
  IRBuilder<> Builder(SI);
  Value *V = SI->getValueOperand();
  // Cast Val to FromTy.
  Value *CastV = CastStValue(Ptr, V, FromTy, ToTy, Builder);
  if (CastV) {
    Builder.CreateStore(CastV, Ptr);
    return true;
  } else {
    return false;
  }
}

static bool SimplifyBitCastGEP(GEPOperator *GEP, llvm::Type *FromTy, llvm::Type *ToTy, Value *Ptr) {
  if (ToTy->isVectorTy()) {
    unsigned vecSize = ToTy->getVectorNumElements();
    if (vecSize == 1 && ToTy->getVectorElementType() == FromTy) {
      // ScalarToVec1Splat
      GEP->replaceAllUsesWith(Ptr);
      return true;
    } else if (FromTy->isVectorTy() && vecSize == 1) {
      // VectorTrunc
      DXASSERT_NOMSG(
          !isa<llvm::VectorType>(GEP->getType()->getPointerElementType()));
      IRBuilder<> Builder(FromTy->getContext());
      if (Instruction *I = dyn_cast<Instruction>(GEP))
        Builder.SetInsertPoint(I);
      std::vector<Value *> idxList(GEP->idx_begin(), GEP->idx_end());
      Value *NewGEP = Builder.CreateInBoundsGEP(Ptr, idxList);
      GEP->replaceAllUsesWith(NewGEP);
      return true;
    } else if (FromTy->isArrayTy()) {
      llvm::Type *FromEltTy = FromTy->getArrayElementType();

      llvm::Type *ToEltTy = ToTy->getVectorElementType();
      if (FromTy->getArrayNumElements() == vecSize && FromEltTy == ToEltTy) {
        // ArrayToVector.
      }
    }
  } else if (FromTy == llvm::Type::getInt1Ty(FromTy->getContext())) {
    // BoolCast
  }
  return false;
}
typedef SmallPtrSet<Instruction *, 4> SmallInstSet;
static void SimplifyBitCast(BitCastOperator *BC, SmallInstSet &deadInsts) {
  Value *Ptr = BC->getOperand(0);
  llvm::Type *FromTy = Ptr->getType();
  llvm::Type *ToTy = BC->getType();

  if (!FromTy->isPointerTy() || !ToTy->isPointerTy())
    return;

  FromTy = FromTy->getPointerElementType();
  ToTy = ToTy->getPointerElementType();

  // Take care case like %2 = bitcast %struct.T* %1 to <1 x float>*.
  bool GEPCreated = false;
  if (FromTy->isStructTy()) {
    IRBuilder<> Builder(FromTy->getContext());
    if (Instruction *I = dyn_cast<Instruction>(BC))
      Builder.SetInsertPoint(I);

    Value *zeroIdx = Builder.getInt32(0);
    unsigned nestLevel = 1;
    while (llvm::StructType *ST = dyn_cast<llvm::StructType>(FromTy)) {
      FromTy = ST->getElementType(0);
      nestLevel++;
    }
    std::vector<Value *> idxList(nestLevel, zeroIdx);
    Ptr = Builder.CreateGEP(Ptr, idxList);
    GEPCreated = true;
  }

  for (User *U : BC->users()) {
    if (LoadInst *LI = dyn_cast<LoadInst>(U)) {
      if (SimplifyBitCastLoad(LI, FromTy, ToTy, Ptr)) {
        LI->dropAllReferences();
        deadInsts.insert(LI);
      }
    } else if (StoreInst *SI = dyn_cast<StoreInst>(U)) {
      if (SimplifyBitCastStore(SI, FromTy, ToTy, Ptr)) {
        SI->dropAllReferences();
        deadInsts.insert(SI);
      }
    } else if (GEPOperator *GEP = dyn_cast<GEPOperator>(U)) {
      if (SimplifyBitCastGEP(GEP, FromTy, ToTy, Ptr))
        if (Instruction *I = dyn_cast<Instruction>(GEP)) {
          I->dropAllReferences();
          deadInsts.insert(I);
        }
    } else if (dyn_cast<CallInst>(U)) {
      // Skip function call.
    } else if (dyn_cast<BitCastInst>(U)) {
      // Skip bitcast.
    } else {
      DXASSERT(0, "not support yet");
    }
  }

  // We created a GEP instruction but didn't end up consuming it, so delete it.
  if (GEPCreated && Ptr->use_empty()) {
    if (GetElementPtrInst *GEP = dyn_cast<GetElementPtrInst>(Ptr))
      GEP->eraseFromParent();
    else
      cast<Constant>(Ptr)->destroyConstant();
  }
}

typedef float(__cdecl *FloatUnaryEvalFuncType)(float);
typedef double(__cdecl *DoubleUnaryEvalFuncType)(double);

typedef float(__cdecl *FloatBinaryEvalFuncType)(float, float);
typedef double(__cdecl *DoubleBinaryEvalFuncType)(double, double);

static Value * EvalUnaryIntrinsic(ConstantFP *fpV,
                               FloatUnaryEvalFuncType floatEvalFunc,
                               DoubleUnaryEvalFuncType doubleEvalFunc) {
  llvm::Type *Ty = fpV->getType();
  Value *Result = nullptr;
  if (Ty->isDoubleTy()) {
    double dV = fpV->getValueAPF().convertToDouble();
    Value *dResult = ConstantFP::get(Ty, doubleEvalFunc(dV));
    Result = dResult;
  } else {
    DXASSERT_NOMSG(Ty->isFloatTy());
    float fV = fpV->getValueAPF().convertToFloat();
    Value *dResult = ConstantFP::get(Ty, floatEvalFunc(fV));
    Result = dResult;
  }
  return Result;
}

static Value * EvalBinaryIntrinsic(ConstantFP *fpV0, ConstantFP *fpV1,
                               FloatBinaryEvalFuncType floatEvalFunc,
                               DoubleBinaryEvalFuncType doubleEvalFunc) {
  llvm::Type *Ty = fpV0->getType();
  Value *Result = nullptr;
  if (Ty->isDoubleTy()) {
    double dV0 = fpV0->getValueAPF().convertToDouble();
    double dV1 = fpV1->getValueAPF().convertToDouble();
    Value *dResult = ConstantFP::get(Ty, doubleEvalFunc(dV0, dV1));
    Result = dResult;
  } else {
    DXASSERT_NOMSG(Ty->isFloatTy());
    float fV0 = fpV0->getValueAPF().convertToFloat();
    float fV1 = fpV1->getValueAPF().convertToFloat();
    Value *dResult = ConstantFP::get(Ty, floatEvalFunc(fV0, fV1));
    Result = dResult;
  }
  return Result;
}

static Value * EvalUnaryIntrinsic(CallInst *CI,
                               FloatUnaryEvalFuncType floatEvalFunc,
                               DoubleUnaryEvalFuncType doubleEvalFunc) {
  Value *V = CI->getArgOperand(0);
  llvm::Type *Ty = CI->getType();
  Value *Result = nullptr;
  if (llvm::VectorType *VT = dyn_cast<llvm::VectorType>(Ty)) {
    Result = UndefValue::get(Ty);
    Constant *CV = cast<Constant>(V);
    IRBuilder<> Builder(CI);
    for (unsigned i=0;i<VT->getNumElements();i++) {
      ConstantFP *fpV = cast<ConstantFP>(CV->getAggregateElement(i));
      Value *EltResult = EvalUnaryIntrinsic(fpV, floatEvalFunc, doubleEvalFunc);
      Result = Builder.CreateInsertElement(Result, EltResult, i);
    }
  } else {
    ConstantFP *fpV = cast<ConstantFP>(V);
    Result = EvalUnaryIntrinsic(fpV, floatEvalFunc, doubleEvalFunc);
  }
  CI->replaceAllUsesWith(Result);
  CI->eraseFromParent();
  return Result;
}

static Value * EvalBinaryIntrinsic(CallInst *CI,
                               FloatBinaryEvalFuncType floatEvalFunc,
                               DoubleBinaryEvalFuncType doubleEvalFunc) {
  Value *V0 = CI->getArgOperand(0);
  Value *V1 = CI->getArgOperand(1);
  llvm::Type *Ty = CI->getType();
  Value *Result = nullptr;
  if (llvm::VectorType *VT = dyn_cast<llvm::VectorType>(Ty)) {
    Result = UndefValue::get(Ty);
    Constant *CV0 = cast<Constant>(V0);
    Constant *CV1 = cast<Constant>(V1);
    IRBuilder<> Builder(CI);
    for (unsigned i=0;i<VT->getNumElements();i++) {
      ConstantFP *fpV0 = cast<ConstantFP>(CV0->getAggregateElement(i));
      ConstantFP *fpV1 = cast<ConstantFP>(CV1->getAggregateElement(i));
      Value *EltResult = EvalBinaryIntrinsic(fpV0, fpV1, floatEvalFunc, doubleEvalFunc);
      Result = Builder.CreateInsertElement(Result, EltResult, i);
    }
  } else {
    ConstantFP *fpV0 = cast<ConstantFP>(V0);
    ConstantFP *fpV1 = cast<ConstantFP>(V1);
    Result = EvalBinaryIntrinsic(fpV0, fpV1, floatEvalFunc, doubleEvalFunc);
  }
  CI->replaceAllUsesWith(Result);
  CI->eraseFromParent();
  return Result;

  CI->eraseFromParent();
  return Result;
}

static Value * TryEvalIntrinsic(CallInst *CI, IntrinsicOp intriOp) {
  switch (intriOp) {
  case IntrinsicOp::IOP_tan: {
    return EvalUnaryIntrinsic(CI, tanf, tan);
  } break;
  case IntrinsicOp::IOP_tanh: {
    return EvalUnaryIntrinsic(CI, tanhf, tanh);
  } break;
  case IntrinsicOp::IOP_sin: {
    return EvalUnaryIntrinsic(CI, sinf, sin);
  } break;
  case IntrinsicOp::IOP_sinh: {
    return EvalUnaryIntrinsic(CI, sinhf, sinh);
  } break;
  case IntrinsicOp::IOP_cos: {
    return EvalUnaryIntrinsic(CI, cosf, cos);
  } break;
  case IntrinsicOp::IOP_cosh: {
    return EvalUnaryIntrinsic(CI, coshf, cosh);
  } break;
  case IntrinsicOp::IOP_asin: {
    return EvalUnaryIntrinsic(CI, asinf, asin);
  } break;
  case IntrinsicOp::IOP_acos: {
    return EvalUnaryIntrinsic(CI, acosf, acos);
  } break;
  case IntrinsicOp::IOP_atan: {
    return EvalUnaryIntrinsic(CI, atanf, atan);
  } break;
  case IntrinsicOp::IOP_atan2: {
    Value *V0 = CI->getArgOperand(0);
    ConstantFP *fpV0 = cast<ConstantFP>(V0);

    Value *V1 = CI->getArgOperand(1);
    ConstantFP *fpV1 = cast<ConstantFP>(V1);

    llvm::Type *Ty = CI->getType();
    Value *Result = nullptr;
    if (Ty->isDoubleTy()) {
      double dV0 = fpV0->getValueAPF().convertToDouble();
      double dV1 = fpV1->getValueAPF().convertToDouble();
      Value *atanV = ConstantFP::get(CI->getType(), atan(dV0 / dV1));
      CI->replaceAllUsesWith(atanV);
      Result = atanV;
    } else {
      DXASSERT_NOMSG(Ty->isFloatTy());
      float fV0 = fpV0->getValueAPF().convertToFloat();
      float fV1 = fpV1->getValueAPF().convertToFloat();
      Value *atanV = ConstantFP::get(CI->getType(), atanf(fV0 / fV1));
      CI->replaceAllUsesWith(atanV);
      Result = atanV;
    }
    CI->eraseFromParent();
    return Result;
  } break;
  case IntrinsicOp::IOP_sqrt: {
    return EvalUnaryIntrinsic(CI, sqrtf, sqrt);
  } break;
  case IntrinsicOp::IOP_rsqrt: {
    auto rsqrtF = [](float v) -> float { return 1.0 / sqrtf(v); };
    auto rsqrtD = [](double v) -> double { return 1.0 / sqrt(v); };

    return EvalUnaryIntrinsic(CI, rsqrtF, rsqrtD);
  } break;
  case IntrinsicOp::IOP_exp: {
    return EvalUnaryIntrinsic(CI, expf, exp);
  } break;
  case IntrinsicOp::IOP_exp2: {
    return EvalUnaryIntrinsic(CI, exp2f, exp2);
  } break;
  case IntrinsicOp::IOP_log: {
    return EvalUnaryIntrinsic(CI, logf, log);
  } break;
  case IntrinsicOp::IOP_log10: {
    return EvalUnaryIntrinsic(CI, log10f, log10);
  } break;
  case IntrinsicOp::IOP_log2: {
    return EvalUnaryIntrinsic(CI, log2f, log2);
  } break;
  case IntrinsicOp::IOP_pow: {
    return EvalBinaryIntrinsic(CI, powf, pow);
  } break;
  case IntrinsicOp::IOP_max: {
    auto maxF = [](float a, float b) -> float { return a > b ? a:b; };
    auto maxD = [](double a, double b) -> double { return a > b ? a:b; };
    // Handled in DXIL constant folding
    if (CI->getArgOperand(0)->getType()->getScalarType()->isIntegerTy())
      return nullptr;
    return EvalBinaryIntrinsic(CI, maxF, maxD);
  } break;
  case IntrinsicOp::IOP_min: {
    auto minF = [](float a, float b) -> float { return a < b ? a:b; };
    auto minD = [](double a, double b) -> double { return a < b ? a:b; };
    // Handled in DXIL constant folding
    if (CI->getArgOperand(0)->getType()->getScalarType()->isIntegerTy())
      return nullptr;
    return EvalBinaryIntrinsic(CI, minF, minD);
  } break;
  case IntrinsicOp::IOP_rcp: {
    auto rcpF = [](float v) -> float { return 1.0 / v; };
    auto rcpD = [](double v) -> double { return 1.0 / v; };

    return EvalUnaryIntrinsic(CI, rcpF, rcpD);
  } break;
  case IntrinsicOp::IOP_ceil: {
    return EvalUnaryIntrinsic(CI, ceilf, ceil);
  } break;
  case IntrinsicOp::IOP_floor: {
    return EvalUnaryIntrinsic(CI, floorf, floor);
  } break;
  case IntrinsicOp::IOP_round: {
    return EvalUnaryIntrinsic(CI, roundf, round);
  } break;
  case IntrinsicOp::IOP_trunc: {
    return EvalUnaryIntrinsic(CI, truncf, trunc);
  } break;
  case IntrinsicOp::IOP_frac: {
    auto fracF = [](float v) -> float {
      int exp = 0;
      return frexpf(v, &exp);
    };
    auto fracD = [](double v) -> double {
      int exp = 0;
      return frexp(v, &exp);
    };

    return EvalUnaryIntrinsic(CI, fracF, fracD);
  } break;
  case IntrinsicOp::IOP_isnan: {
    Value *V = CI->getArgOperand(0);
    ConstantFP *fV = cast<ConstantFP>(V);
    bool isNan = fV->getValueAPF().isNaN();
    Constant *cNan = ConstantInt::get(CI->getType(), isNan ? 1 : 0);
    CI->replaceAllUsesWith(cNan);
    CI->eraseFromParent();
    return cNan;
  } break;
  default:
    return nullptr;
  }
}

static void SimpleTransformForHLDXIR(Instruction *I,
                                     SmallInstSet &deadInsts) {

  unsigned opcode = I->getOpcode();
  switch (opcode) {
  case Instruction::BitCast: {
    BitCastOperator *BCI = cast<BitCastOperator>(I);
    SimplifyBitCast(BCI, deadInsts);
  } break;
  case Instruction::Load: {
    LoadInst *ldInst = cast<LoadInst>(I);
    DXASSERT(!dxilutil::IsHLSLMatrixType(ldInst->getType()),
                      "matrix load should use HL LdStMatrix");
    Value *Ptr = ldInst->getPointerOperand();
    if (ConstantExpr *CE = dyn_cast_or_null<ConstantExpr>(Ptr)) {
      if (BitCastOperator *BCO = dyn_cast<BitCastOperator>(CE)) {
        SimplifyBitCast(BCO, deadInsts);
      }
    }
  } break;
  case Instruction::Store: {
    StoreInst *stInst = cast<StoreInst>(I);
    Value *V = stInst->getValueOperand();
    DXASSERT_LOCALVAR(V, !dxilutil::IsHLSLMatrixType(V->getType()),
                      "matrix store should use HL LdStMatrix");
    Value *Ptr = stInst->getPointerOperand();
    if (ConstantExpr *CE = dyn_cast<ConstantExpr>(Ptr)) {
      if (BitCastOperator *BCO = dyn_cast<BitCastOperator>(CE)) {
        SimplifyBitCast(BCO, deadInsts);
      }
    }
  } break;
  case Instruction::LShr:
  case Instruction::AShr:
  case Instruction::Shl: {
    llvm::BinaryOperator *BO = cast<llvm::BinaryOperator>(I);
    Value *op2 = BO->getOperand(1);
    IntegerType *Ty = cast<IntegerType>(BO->getType()->getScalarType());
    unsigned bitWidth = Ty->getBitWidth();
    // Clamp op2 to 0 ~ bitWidth-1
    if (ConstantInt *cOp2 = dyn_cast<ConstantInt>(op2)) {
      unsigned iOp2 = cOp2->getLimitedValue();
      unsigned clampedOp2 = iOp2 & (bitWidth - 1);
      if (iOp2 != clampedOp2) {
        BO->setOperand(1, ConstantInt::get(op2->getType(), clampedOp2));
      }
    } else {
      Value *mask = ConstantInt::get(op2->getType(), bitWidth - 1);
      IRBuilder<> Builder(I);
      op2 = Builder.CreateAnd(op2, mask);
      BO->setOperand(1, op2);
    }
  } break;
  }
}

// Do simple transform to make later lower pass easier.
static void SimpleTransformForHLDXIR(llvm::Module *pM) {
  SmallInstSet deadInsts;
  for (Function &F : pM->functions()) {
    for (BasicBlock &BB : F.getBasicBlockList()) {
      for (BasicBlock::iterator Iter = BB.begin(); Iter != BB.end(); ) {
        Instruction *I = (Iter++);
        if (deadInsts.count(I))
          continue; // Skip dead instructions
        SimpleTransformForHLDXIR(I, deadInsts);
      }
    }
  }

  for (Instruction * I : deadInsts)
    I->dropAllReferences();
  for (Instruction * I : deadInsts)
    I->eraseFromParent();
  deadInsts.clear();

  for (GlobalVariable &GV : pM->globals()) {
    if (dxilutil::IsStaticGlobal(&GV)) {
      for (User *U : GV.users()) {
        if (BitCastOperator *BCO = dyn_cast<BitCastOperator>(U)) {
          SimplifyBitCast(BCO, deadInsts);
        }
      }
    }
  }

  for (Instruction * I : deadInsts)
    I->dropAllReferences();
  for (Instruction * I : deadInsts)
    I->eraseFromParent();
}

static Function *CloneFunction(Function *Orig,
                        const llvm::Twine &Name,
                        llvm::Module *llvmModule,
                        hlsl::DxilTypeSystem &TypeSys,
                        hlsl::DxilTypeSystem &SrcTypeSys) {

  Function *F = Function::Create(Orig->getFunctionType(),
                                 GlobalValue::LinkageTypes::ExternalLinkage,
                                 Name, llvmModule);

  SmallVector<ReturnInst *, 2> Returns;
  ValueToValueMapTy vmap;
  // Map params.
  auto entryParamIt = F->arg_begin();
  for (Argument &param : Orig->args()) {
    vmap[&param] = (entryParamIt++);
  }

  llvm::CloneFunctionInto(F, Orig, vmap, /*ModuleLevelChagnes*/ false, Returns);
  TypeSys.CopyFunctionAnnotation(F, Orig, SrcTypeSys);

  return F;
}

// Clone shader entry function to be called by other functions.
// The original function will be used as shader entry.
static void CloneShaderEntry(Function *ShaderF, StringRef EntryName,
                             HLModule &HLM) {
  Function *F = CloneFunction(ShaderF, "", HLM.GetModule(),
                              HLM.GetTypeSystem(), HLM.GetTypeSystem());

  F->takeName(ShaderF);
  F->setLinkage(GlobalValue::LinkageTypes::InternalLinkage);
  // Set to name before mangled.
  ShaderF->setName(EntryName);

  DxilFunctionAnnotation *annot = HLM.GetFunctionAnnotation(F);
  DxilParameterAnnotation &cloneRetAnnot = annot->GetRetTypeAnnotation();
  // Clear semantic for cloned one.
  cloneRetAnnot.SetSemanticString("");
  cloneRetAnnot.SetSemanticIndexVec({});
  for (unsigned i = 0; i < annot->GetNumParameters(); i++) {
    DxilParameterAnnotation &cloneParamAnnot = annot->GetParameterAnnotation(i);
    // Clear semantic for cloned one.
    cloneParamAnnot.SetSemanticString("");
    cloneParamAnnot.SetSemanticIndexVec({});
  }
}

// For case like:
//cbuffer A {
//  float a;
//  int b;
//}
//
//const static struct {
//  float a;
//  int b;
//}  ST = { a, b };
// Replace user of ST with a and b.
static bool ReplaceConstStaticGlobalUser(GEPOperator *GEP,
                                         std::vector<Constant *> &InitList,
                                         IRBuilder<> &Builder) {
  if (GEP->getNumIndices() < 2) {
    // Don't use sub element.
    return false;
  }

  SmallVector<Value *, 4> idxList;
  auto iter = GEP->idx_begin();
  idxList.emplace_back(*(iter++));
  ConstantInt *subIdx = dyn_cast<ConstantInt>(*(iter++));

  DXASSERT(subIdx, "else dynamic indexing on struct field");
  unsigned subIdxImm = subIdx->getLimitedValue();
  DXASSERT(subIdxImm < InitList.size(), "else struct index out of bound");

  Constant *subPtr = InitList[subIdxImm];
  // Move every idx to idxList except idx for InitList.
  while (iter != GEP->idx_end()) {
    idxList.emplace_back(*(iter++));
  }
  Value *NewGEP = Builder.CreateGEP(subPtr, idxList);
  GEP->replaceAllUsesWith(NewGEP);
  return true;
}

static void ReplaceConstStaticGlobals(
    std::unordered_map<GlobalVariable *, std::vector<Constant *>>
        &staticConstGlobalInitListMap,
    std::unordered_map<GlobalVariable *, Function *>
        &staticConstGlobalCtorMap) {

  for (auto &iter : staticConstGlobalInitListMap) {
    GlobalVariable *GV = iter.first;
    std::vector<Constant *> &InitList = iter.second;
    LLVMContext &Ctx = GV->getContext();
    // Do the replace.
    bool bPass = true;
    for (User *U : GV->users()) {
      IRBuilder<> Builder(Ctx);
      if (GetElementPtrInst *GEPInst = dyn_cast<GetElementPtrInst>(U)) {
        Builder.SetInsertPoint(GEPInst);
        bPass &= ReplaceConstStaticGlobalUser(cast<GEPOperator>(GEPInst), InitList, Builder);
      } else if (GEPOperator *GEP = dyn_cast<GEPOperator>(U)) {
        bPass &= ReplaceConstStaticGlobalUser(GEP, InitList, Builder);
      } else {
        DXASSERT(false, "invalid user of const static global");
      }
    }
    // Clear the Ctor which is useless now.
    if (bPass) {
      Function *Ctor = staticConstGlobalCtorMap[GV];
      Ctor->getBasicBlockList().clear();
      BasicBlock *Entry = BasicBlock::Create(Ctx, "", Ctor);
      IRBuilder<> Builder(Entry);
      Builder.CreateRetVoid();
    }
  }
}

bool BuildImmInit(Function *Ctor) {
  GlobalVariable *GV = nullptr;
  SmallVector<Constant *, 4> ImmList;
  bool allConst = true;
  for (inst_iterator I = inst_begin(Ctor), E = inst_end(Ctor); I != E; ++I) {
    if (StoreInst *SI = dyn_cast<StoreInst>(&(*I))) {
      Value *V = SI->getValueOperand();
      if (!isa<Constant>(V) || V->getType()->isPointerTy()) {
        allConst = false;
        break;
      }
      ImmList.emplace_back(cast<Constant>(V));
      Value *Ptr = SI->getPointerOperand();
      if (GEPOperator *GepOp = dyn_cast<GEPOperator>(Ptr)) {
        Ptr = GepOp->getPointerOperand();
        if (GlobalVariable *pGV = dyn_cast<GlobalVariable>(Ptr)) {
          if (GV == nullptr)
            GV = pGV;
          else {
            DXASSERT(GV == pGV, "else pointer mismatch");
          }
        }
      }
    } else {
      if (!isa<ReturnInst>(*I)) {
        allConst = false;
        break;
      }
    }
  }
  if (!allConst)
    return false;
  if (!GV)
    return false;

  llvm::Type *Ty = GV->getType()->getElementType();
  llvm::ArrayType *AT = dyn_cast<llvm::ArrayType>(Ty);
  // TODO: support other types.
  if (!AT)
    return false;
  if (ImmList.size() != AT->getNumElements())
    return false;
  Constant *Init = llvm::ConstantArray::get(AT, ImmList);
  GV->setInitializer(Init);
  return true;
}

void ProcessCtorFunctions(llvm::Module &M, StringRef globalName,
                          Instruction *InsertPt) {
  // add global call to entry func
  GlobalVariable *GV = M.getGlobalVariable(globalName);
  if (GV) {
    if (ConstantArray *CA = dyn_cast<ConstantArray>(GV->getInitializer())) {

      IRBuilder<> Builder(InsertPt);
      for (User::op_iterator i = CA->op_begin(), e = CA->op_end(); i != e;
           ++i) {
        if (isa<ConstantAggregateZero>(*i))
          continue;
        ConstantStruct *CS = cast<ConstantStruct>(*i);
        if (isa<ConstantPointerNull>(CS->getOperand(1)))
          continue;

        // Must have a function or null ptr.
        if (!isa<Function>(CS->getOperand(1)))
          continue;
        Function *Ctor = cast<Function>(CS->getOperand(1));
        DXASSERT(Ctor->getReturnType()->isVoidTy() && Ctor->arg_size() == 0,
               "function type must be void (void)");

        for (inst_iterator I = inst_begin(Ctor), E = inst_end(Ctor); I != E;
             ++I) {
          if (CallInst *CI = dyn_cast<CallInst>(&(*I))) {
            Function *F = CI->getCalledFunction();
            // Try to build imm initilizer.
            // If not work, add global call to entry func.
            if (BuildImmInit(F) == false) {
              Builder.CreateCall(F);
            }
          } else {
            DXASSERT(isa<ReturnInst>(&(*I)),
                     "else invalid Global constructor function");
          }
        }
      }
      // remove the GV
      GV->eraseFromParent();
    }
  }
}

void CGMSHLSLRuntime::SetPatchConstantFunction(const EntryFunctionInfo &EntryFunc) {

  auto AttrsIter = HSEntryPatchConstantFuncAttr.find(EntryFunc.Func);

  DXASSERT(AttrsIter != HSEntryPatchConstantFuncAttr.end(),
           "we have checked this in AddHLSLFunctionInfo()");

  SetPatchConstantFunctionWithAttr(Entry, AttrsIter->second);
}

void CGMSHLSLRuntime::SetPatchConstantFunctionWithAttr(
    const EntryFunctionInfo &EntryFunc,
    const clang::HLSLPatchConstantFuncAttr *PatchConstantFuncAttr) {
  StringRef funcName = PatchConstantFuncAttr->getFunctionName();

  auto Entry = patchConstantFunctionMap.find(funcName);
  if (Entry == patchConstantFunctionMap.end()) {
    DiagnosticsEngine &Diags = CGM.getDiags();
    unsigned DiagID =
      Diags.getCustomDiagID(DiagnosticsEngine::Error,
        "Cannot find patchconstantfunc %0.");
    Diags.Report(PatchConstantFuncAttr->getLocation(), DiagID)
      << funcName;
    return;
  }

  if (Entry->second.NumOverloads != 1) {
    DiagnosticsEngine &Diags = CGM.getDiags();
    unsigned DiagID =
      Diags.getCustomDiagID(DiagnosticsEngine::Warning,
        "Multiple overloads of patchconstantfunc %0.");
    unsigned NoteID =
      Diags.getCustomDiagID(DiagnosticsEngine::Note,
        "This overload was selected.");
    Diags.Report(PatchConstantFuncAttr->getLocation(), DiagID)
      << funcName;
    Diags.Report(Entry->second.SL, NoteID);
  }

  Function *patchConstFunc = Entry->second.Func;
  DXASSERT(m_pHLModule->HasDxilFunctionProps(EntryFunc.Func),
    " else AddHLSLFunctionInfo did not save the dxil function props for the "
    "HS entry.");
  DxilFunctionProps *HSProps = &m_pHLModule->GetDxilFunctionProps(EntryFunc.Func);
  m_pHLModule->SetPatchConstantFunctionForHS(EntryFunc.Func, patchConstFunc);
  DXASSERT_NOMSG(patchConstantFunctionPropsMap.count(patchConstFunc));
  // Check no inout parameter for patch constant function.
  DxilFunctionAnnotation *patchConstFuncAnnotation =
    m_pHLModule->GetFunctionAnnotation(patchConstFunc);
  for (unsigned i = 0; i < patchConstFuncAnnotation->GetNumParameters(); i++) {
    if (patchConstFuncAnnotation->GetParameterAnnotation(i)
      .GetParamInputQual() == DxilParamInputQual::Inout) {
      DiagnosticsEngine &Diags = CGM.getDiags();
      unsigned DiagID = Diags.getCustomDiagID(
        DiagnosticsEngine::Error,
        "Patch Constant function %0 should not have inout param.");
      Diags.Report(Entry->second.SL, DiagID) << funcName;
    }
  }
  
  // Input/Output control point validation.
  if (patchConstantFunctionPropsMap.count(patchConstFunc)) {
    const DxilFunctionProps &patchProps =
      *patchConstantFunctionPropsMap[patchConstFunc];
    if (patchProps.ShaderProps.HS.inputControlPoints != 0 &&
      patchProps.ShaderProps.HS.inputControlPoints !=
      HSProps->ShaderProps.HS.inputControlPoints) {
      DiagnosticsEngine &Diags = CGM.getDiags();
      unsigned DiagID =
        Diags.getCustomDiagID(DiagnosticsEngine::Error,
          "Patch constant function's input patch input "
          "should have %0 elements, but has %1.");
      Diags.Report(Entry->second.SL, DiagID)
        << HSProps->ShaderProps.HS.inputControlPoints
        << patchProps.ShaderProps.HS.inputControlPoints;
    }
    if (patchProps.ShaderProps.HS.outputControlPoints != 0 &&
      patchProps.ShaderProps.HS.outputControlPoints !=
      HSProps->ShaderProps.HS.outputControlPoints) {
      DiagnosticsEngine &Diags = CGM.getDiags();
      unsigned DiagID = Diags.getCustomDiagID(
        DiagnosticsEngine::Error,
        "Patch constant function's output patch input "
        "should have %0 elements, but has %1.");
      Diags.Report(Entry->second.SL, DiagID)
        << HSProps->ShaderProps.HS.outputControlPoints
        << patchProps.ShaderProps.HS.outputControlPoints;
    }
  }
  
}

static void ReportDisallowedTypeInExportParam(CodeGenModule &CGM, StringRef name) {
  DiagnosticsEngine &Diags = CGM.getDiags();
  unsigned DiagID = Diags.getCustomDiagID(DiagnosticsEngine::Error,
    "Exported function %0 must not contain a resource in parameter or return type.");
  std::string escaped;
  llvm::raw_string_ostream os(escaped);
  dxilutil::PrintEscapedString(name, os);
  Diags.Report(DiagID) << os.str();
}

// Returns true a global value is being updated
static bool GlobalHasStoreUserRec(Value *V, std::set<Value *> &visited) {
  bool isWriteEnabled = false;
  if (V && visited.find(V) == visited.end()) {
    visited.insert(V);
    for (User *U : V->users()) {
      if (isa<StoreInst>(U)) {
        return true;
      } else if (CallInst* CI = dyn_cast<CallInst>(U)) {
        Function *F = CI->getCalledFunction();
        if (!F->isIntrinsic()) {
          HLOpcodeGroup hlGroup = GetHLOpcodeGroup(F);
          switch (hlGroup) {
          case HLOpcodeGroup::NotHL:
            return true;
          case HLOpcodeGroup::HLMatLoadStore:
          {
            HLMatLoadStoreOpcode opCode = static_cast<HLMatLoadStoreOpcode>(hlsl::GetHLOpcode(CI));
            if (opCode == HLMatLoadStoreOpcode::ColMatStore || opCode == HLMatLoadStoreOpcode::RowMatStore)
              return true;
            break;
          }
          case HLOpcodeGroup::HLCast:
          case HLOpcodeGroup::HLSubscript:
            if (GlobalHasStoreUserRec(U, visited))
              return true;
            break;
          default:
            break;
          }
        }
      } else if (isa<GEPOperator>(U) || isa<PHINode>(U) || isa<SelectInst>(U)) {
        if (GlobalHasStoreUserRec(U, visited))
          return true;
      }
    }
  }
  return isWriteEnabled;
}

// Returns true if any of the direct user of a global is a store inst
// otherwise recurse through the remaining users and check if any GEP
// exists and which in turn has a store inst as user.
static bool GlobalHasStoreUser(GlobalVariable *GV) {
  std::set<Value *> visited;
  Value *V = cast<Value>(GV);
  return GlobalHasStoreUserRec(V, visited);
}

static GlobalVariable *CreateStaticGlobal(llvm::Module *M, GlobalVariable *GV) {
  Constant *GC = M->getOrInsertGlobal(GV->getName().str() + ".static.copy",
                                      GV->getType()->getPointerElementType());
  GlobalVariable *NGV = cast<GlobalVariable>(GC);
  if (GV->hasInitializer()) {
    NGV->setInitializer(GV->getInitializer());
  } else {
    // The copy being static, it should be initialized per llvm rules
    NGV->setInitializer(Constant::getNullValue(GV->getType()->getPointerElementType()));
  }
  // static global should have internal linkage
  NGV->setLinkage(GlobalValue::InternalLinkage);
  return NGV;
}

static void CreateWriteEnabledStaticGlobals(llvm::Module *M,
                                            llvm::Function *EF) {
  std::vector<GlobalVariable *> worklist;
  for (GlobalVariable &GV : M->globals()) {
    if (!GV.isConstant() && GV.getLinkage() != GlobalValue::InternalLinkage &&
        // skip globals which are HLSL objects or group shared
        !dxilutil::IsHLSLObjectType(GV.getType()->getPointerElementType()) &&
        !dxilutil::IsSharedMemoryGlobal(&GV)) {
      if (GlobalHasStoreUser(&GV))
        worklist.emplace_back(&GV);
      // TODO: Ensure that constant globals aren't using initializer
      GV.setConstant(true);
    }
  }

  IRBuilder<> Builder(
      dxilutil::FirstNonAllocaInsertionPt(&EF->getEntryBlock()));
  for (GlobalVariable *GV : worklist) {
    GlobalVariable *NGV = CreateStaticGlobal(M, GV);
    GV->replaceAllUsesWith(NGV);

    // insert memcpy in all entryblocks
    uint64_t size = M->getDataLayout().getTypeAllocSize(
        GV->getType()->getPointerElementType());
    Builder.CreateMemCpy(NGV, GV, size, 1);
  }
}



void CGMSHLSLRuntime::FinishCodeGen() {
  // Library don't have entry.
  if (!m_bIsLib) {
    SetEntryFunction();

    // If at this point we haven't determined the entry function it's an error.
    if (m_pHLModule->GetEntryFunction() == nullptr) {
      assert(CGM.getDiags().hasErrorOccurred() &&
             "else SetEntryFunction should have reported this condition");
      return;
    }

    // In back-compat mode (with /Gec flag) create a static global for each const global
    // to allow writing to it.
    // TODO: Verfiy the behavior of static globals in hull shader
    if(CGM.getLangOpts().EnableDX9CompatMode && CGM.getLangOpts().HLSLVersion <= 2016)
      CreateWriteEnabledStaticGlobals(m_pHLModule->GetModule(), m_pHLModule->GetEntryFunction());
    if (m_pHLModule->GetShaderModel()->IsHS()) {
      SetPatchConstantFunction(Entry);
    }
  } else {
    for (auto &it : entryFunctionMap) {
      // skip clone if RT entry
      if (m_pHLModule->GetDxilFunctionProps(it.second.Func).IsRay())
        continue;

      // TODO: change flattened function names to dx.entry.<name>:
      //std::string entryName = (Twine(dxilutil::EntryPrefix) + it.getKey()).str();
      CloneShaderEntry(it.second.Func, it.getKey(), *m_pHLModule);

      auto AttrIter = HSEntryPatchConstantFuncAttr.find(it.second.Func);
      if (AttrIter != HSEntryPatchConstantFuncAttr.end()) {
        SetPatchConstantFunctionWithAttr(it.second, AttrIter->second);
      }
    }
  }

  ReplaceConstStaticGlobals(staticConstGlobalInitListMap,
                            staticConstGlobalCtorMap);

  // Create copy for clip plane.
  for (Function *F : clipPlaneFuncList) {
    DxilFunctionProps &props = m_pHLModule->GetDxilFunctionProps(F);
    IRBuilder<> Builder(F->getEntryBlock().getFirstInsertionPt());

    for (unsigned i = 0; i < DXIL::kNumClipPlanes; i++) {
      Value *clipPlane = props.ShaderProps.VS.clipPlanes[i];
      if (!clipPlane)
        continue;
      if (m_bDebugInfo) {
        Builder.SetCurrentDebugLocation(debugInfoMap[clipPlane]);
      }
      llvm::Type *Ty = clipPlane->getType()->getPointerElementType();
      // Constant *zeroInit = ConstantFP::get(Ty, 0);
      GlobalVariable *GV = new llvm::GlobalVariable(
          TheModule, Ty, /*IsConstant*/ false, // constant false to store.
          llvm::GlobalValue::ExternalLinkage,
          /*InitVal*/ nullptr, Twine("SV_ClipPlane") + Twine(i));
      Value *initVal = Builder.CreateLoad(clipPlane);
      Builder.CreateStore(initVal, GV);
      props.ShaderProps.VS.clipPlanes[i] = GV;
    }
  }

  // Allocate constant buffers.
  AllocateDxilConstantBuffers(m_pHLModule);
  // TODO: create temp variable for constant which has store use.

  // Create Global variable and type annotation for each CBuffer.
  ConstructCBuffer(m_pHLModule, CBufferType, m_ConstVarAnnotationMap);

  if (!m_bIsLib) {
    // need this for "llvm.global_dtors"?
    ProcessCtorFunctions(TheModule ,"llvm.global_ctors",
                  Entry.Func->getEntryBlock().getFirstInsertionPt());
  }
  // translate opcode into parameter for intrinsic functions
  AddOpcodeParamForIntrinsics(*m_pHLModule, m_IntrinsicMap, resMetadataMap);

  // Register patch constant functions referenced by exported Hull Shaders
  if (m_bIsLib && !m_ExportMap.empty()) {
    for (auto &it : entryFunctionMap) {
      if (m_pHLModule->HasDxilFunctionProps(it.second.Func)) {
        const DxilFunctionProps &props = m_pHLModule->GetDxilFunctionProps(it.second.Func);
        if (props.IsHS())
          m_ExportMap.RegisterExportedFunction(props.ShaderProps.HS.patchConstantFunc);
      }
    }
  }

  // Pin entry point and constant buffers, mark everything else internal.
  for (Function &f : m_pHLModule->GetModule()->functions()) {
    if (!m_bIsLib) {
      if (&f == m_pHLModule->GetEntryFunction() ||
          IsPatchConstantFunction(&f) || f.isDeclaration()) {
        if (f.isDeclaration() && !f.isIntrinsic() &&
            GetHLOpcodeGroup(&f) == HLOpcodeGroup::NotHL) {
          DiagnosticsEngine &Diags = CGM.getDiags();
          unsigned DiagID = Diags.getCustomDiagID(
              DiagnosticsEngine::Error,
              "External function used in non-library profile: %0");
          std::string escaped;
          llvm::raw_string_ostream os(escaped);
          dxilutil::PrintEscapedString(f.getName(), os);
          Diags.Report(DiagID) << os.str();
          return;
        }
        f.setLinkage(GlobalValue::LinkageTypes::ExternalLinkage);
      } else {
        f.setLinkage(GlobalValue::LinkageTypes::InternalLinkage);
      }
    }
    // Skip no inline functions.
    if (f.hasFnAttribute(llvm::Attribute::NoInline))
      continue;
    // Always inline for used functions.
    if (!f.user_empty() && !f.isDeclaration())
      f.addFnAttr(llvm::Attribute::AlwaysInline);
  }

  if (m_bIsLib && !m_ExportMap.empty()) {
    m_ExportMap.BeginProcessing();
    for (Function &f : m_pHLModule->GetModule()->functions()) {
      if (f.isDeclaration() || f.isIntrinsic() ||
        GetHLOpcodeGroup(&f) != HLOpcodeGroup::NotHL)
        continue;
      m_ExportMap.ProcessFunction(&f, true);
    }
    // TODO: add subobject export names here.
    if (!m_ExportMap.EndProcessing()) {
      for (auto &name : m_ExportMap.GetNameCollisions()) {
        DiagnosticsEngine &Diags = CGM.getDiags();
        unsigned DiagID = Diags.getCustomDiagID(DiagnosticsEngine::Error,
          "Export name collides with another export: %0");
        std::string escaped;
        llvm::raw_string_ostream os(escaped);
        dxilutil::PrintEscapedString(name, os);
        Diags.Report(DiagID) << os.str();
      }
      for (auto &name : m_ExportMap.GetUnusedExports()) {
        DiagnosticsEngine &Diags = CGM.getDiags();
        unsigned DiagID = Diags.getCustomDiagID(DiagnosticsEngine::Error,
          "Could not find target for export: %0");
        std::string escaped;
        llvm::raw_string_ostream os(escaped);
        dxilutil::PrintEscapedString(name, os);
        Diags.Report(DiagID) << os.str();
      }
    }
  }

  for (auto &it : m_ExportMap.GetFunctionRenames()) {
    Function *F = it.first;
    auto &renames = it.second;

    if (renames.empty())
      continue;

    // Rename the original, if necessary, then clone the rest
    if (renames.find(F->getName()) == renames.end())
      F->setName(*renames.begin());

    for (auto &itName : renames) {
      if (F->getName() != itName) {
        Function *pClone = CloneFunction(F, itName, m_pHLModule->GetModule(),
          m_pHLModule->GetTypeSystem(), m_pHLModule->GetTypeSystem());
        // add DxilFunctionProps if entry
        if (m_pHLModule->HasDxilFunctionProps(F)) {
          DxilFunctionProps &props = m_pHLModule->GetDxilFunctionProps(F);
          auto newProps = llvm::make_unique<DxilFunctionProps>(props);
          m_pHLModule->AddDxilFunctionProps(pClone, newProps);
        }
      }
    }
  }

  if (CGM.getCodeGenOpts().ExportShadersOnly) {
    for (Function &f : m_pHLModule->GetModule()->functions()) {
      // Skip declarations, intrinsics, shaders, and non-external linkage
      if (f.isDeclaration() || f.isIntrinsic() ||
          GetHLOpcodeGroup(&f) != HLOpcodeGroup::NotHL ||
          m_pHLModule->HasDxilFunctionProps(&f) ||
          m_pHLModule->IsPatchConstantShader(&f) ||
          f.getLinkage() != GlobalValue::LinkageTypes::ExternalLinkage)
        continue;
      // Mark non-shader user functions as InternalLinkage
      f.setLinkage(GlobalValue::LinkageTypes::InternalLinkage);
    }
  }

  // Now iterate hull shaders and make sure their corresponding patch constant
  // functions are marked ExternalLinkage:
  for (Function &f : m_pHLModule->GetModule()->functions()) {
    if (f.isDeclaration() || f.isIntrinsic() ||
        GetHLOpcodeGroup(&f) != HLOpcodeGroup::NotHL ||
        f.getLinkage() != GlobalValue::LinkageTypes::ExternalLinkage ||
        !m_pHLModule->HasDxilFunctionProps(&f))
      continue;
    DxilFunctionProps &props = m_pHLModule->GetDxilFunctionProps(&f);
    if (!props.IsHS())
      continue;
    Function *PCFunc = props.ShaderProps.HS.patchConstantFunc;
    if (PCFunc->getLinkage() != GlobalValue::LinkageTypes::ExternalLinkage)
      PCFunc->setLinkage(GlobalValue::LinkageTypes::ExternalLinkage);
  }

  // Disallow resource arguments in (non-entry) function exports
  // unless offline linking target.
  if (m_bIsLib && m_pHLModule->GetShaderModel()->GetMinor() != ShaderModel::kOfflineMinor) {
    for (Function &f : m_pHLModule->GetModule()->functions()) {
      // Skip llvm intrinsics, non-external linkage, entry/patch constant func, and HL intrinsics
      if (!f.isIntrinsic() &&
          f.getLinkage() == GlobalValue::LinkageTypes::ExternalLinkage &&
          !m_pHLModule->HasDxilFunctionProps(&f) &&
          !m_pHLModule->IsPatchConstantShader(&f) &&
          GetHLOpcodeGroup(&f) == HLOpcodeGroup::NotHL) {
        // Verify no resources in param/return types
        if (dxilutil::ContainsHLSLObjectType(f.getReturnType())) {
          ReportDisallowedTypeInExportParam(CGM, f.getName());
          continue;
        }
        for (auto &Arg : f.args()) {
          if (dxilutil::ContainsHLSLObjectType(Arg.getType())) {
            ReportDisallowedTypeInExportParam(CGM, f.getName());
            break;
          }
        }
      }
    }
  }

  // Do simple transform to make later lower pass easier.
  SimpleTransformForHLDXIR(m_pHLModule->GetModule());

  // Handle lang extensions if provided.
  if (CGM.getCodeGenOpts().HLSLExtensionsCodegen) {
    // Add semantic defines for extensions if any are available.
    HLSLExtensionsCodegenHelper::SemanticDefineErrorList errors =
      CGM.getCodeGenOpts().HLSLExtensionsCodegen->WriteSemanticDefines(m_pHLModule->GetModule());

    DiagnosticsEngine &Diags = CGM.getDiags();
    for (const HLSLExtensionsCodegenHelper::SemanticDefineError& error : errors) {
      DiagnosticsEngine::Level level = DiagnosticsEngine::Error;
      if (error.IsWarning())
        level = DiagnosticsEngine::Warning;
      unsigned DiagID = Diags.getCustomDiagID(level, "%0");
      Diags.Report(SourceLocation::getFromRawEncoding(error.Location()), DiagID) << error.Message();
    }

    // Add root signature from a #define. Overrides root signature in function attribute.
    {
      using Status = HLSLExtensionsCodegenHelper::CustomRootSignature::Status;
      HLSLExtensionsCodegenHelper::CustomRootSignature customRootSig;
      Status status = CGM.getCodeGenOpts().HLSLExtensionsCodegen->GetCustomRootSignature(&customRootSig);
      if (status == Status::FOUND) {
         RootSignatureHandle RootSigHandle;
          CompileRootSignature(customRootSig.RootSignature, Diags,
                               SourceLocation::getFromRawEncoding(customRootSig.EncodedSourceLocation),
                               rootSigVer, DxilRootSignatureCompilationFlags::GlobalRootSignature, &RootSigHandle);
          if (!RootSigHandle.IsEmpty()) {
            RootSigHandle.EnsureSerializedAvailable();
            m_pHLModule->SetSerializedRootSignature(
                RootSigHandle.GetSerializedBytes(),
                RootSigHandle.GetSerializedSize());
          }
      }
    }
  }

  // At this point, we have a high-level DXIL module - record this.
  SetPauseResumePasses(*m_pHLModule->GetModule(), "hlsl-hlemit", "hlsl-hlensure");
}

RValue CGMSHLSLRuntime::EmitHLSLBuiltinCallExpr(CodeGenFunction &CGF,
                                                const FunctionDecl *FD,
                                                const CallExpr *E,
                                                ReturnValueSlot ReturnValue) {
  const Decl *TargetDecl = E->getCalleeDecl();
  llvm::Value *Callee = CGF.EmitScalarExpr(E->getCallee());
  RValue RV = CGF.EmitCall(E->getCallee()->getType(), Callee, E, ReturnValue,
                      TargetDecl);
  if (RV.isScalar() && RV.getScalarVal() != nullptr) {
    if (CallInst *CI = dyn_cast<CallInst>(RV.getScalarVal())) {
      Function *F = CI->getCalledFunction();
      HLOpcodeGroup group = hlsl::GetHLOpcodeGroup(F);
      if (group == HLOpcodeGroup::HLIntrinsic) {
        bool allOperandImm = true;
        for (auto &operand : CI->arg_operands()) {
          bool isImm = isa<ConstantInt>(operand) || isa<ConstantFP>(operand) ||
              isa<ConstantAggregateZero>(operand) || isa<ConstantDataVector>(operand);
          if (!isImm) {
            allOperandImm = false;
            break;
          } else if (operand->getType()->isHalfTy()) {
            // Not support half Eval yet.
            allOperandImm = false;
            break;
          }
        }
        if (allOperandImm) {
          unsigned intrinsicOpcode;
          StringRef intrinsicGroup;
          hlsl::GetIntrinsicOp(FD, intrinsicOpcode, intrinsicGroup);
          IntrinsicOp opcode = static_cast<IntrinsicOp>(intrinsicOpcode);
          if (Value *Result = TryEvalIntrinsic(CI, opcode)) {
            RV = RValue::get(Result);
          }
        }
      }
    }
  }
  return RV;
}

static HLOpcodeGroup GetHLOpcodeGroup(const clang::Stmt::StmtClass stmtClass) {
  switch (stmtClass) {
  case Stmt::CStyleCastExprClass:
  case Stmt::ImplicitCastExprClass:
  case Stmt::CXXFunctionalCastExprClass:
    return HLOpcodeGroup::HLCast;
  case Stmt::InitListExprClass:
    return HLOpcodeGroup::HLInit;
  case Stmt::BinaryOperatorClass:
  case Stmt::CompoundAssignOperatorClass:
    return HLOpcodeGroup::HLBinOp;
  case Stmt::UnaryOperatorClass:
    return HLOpcodeGroup::HLUnOp;
  case Stmt::ExtMatrixElementExprClass:
    return HLOpcodeGroup::HLSubscript;
  case Stmt::CallExprClass:
    return HLOpcodeGroup::HLIntrinsic;
  case Stmt::ConditionalOperatorClass:
    return HLOpcodeGroup::HLSelect;
  default:
    llvm_unreachable("not support operation");
  }
}

// NOTE: This table must match BinaryOperator::Opcode
static const HLBinaryOpcode BinaryOperatorKindMap[] = {
    HLBinaryOpcode::Invalid, // PtrMemD
    HLBinaryOpcode::Invalid, // PtrMemI
    HLBinaryOpcode::Mul, HLBinaryOpcode::Div, HLBinaryOpcode::Rem,
    HLBinaryOpcode::Add, HLBinaryOpcode::Sub, HLBinaryOpcode::Shl,
    HLBinaryOpcode::Shr, HLBinaryOpcode::LT, HLBinaryOpcode::GT,
    HLBinaryOpcode::LE, HLBinaryOpcode::GE, HLBinaryOpcode::EQ,
    HLBinaryOpcode::NE, HLBinaryOpcode::And, HLBinaryOpcode::Xor,
    HLBinaryOpcode::Or, HLBinaryOpcode::LAnd, HLBinaryOpcode::LOr,
    HLBinaryOpcode::Invalid, // Assign,
    // The assign part is done by matrix store
    HLBinaryOpcode::Mul,     // MulAssign
    HLBinaryOpcode::Div,     // DivAssign
    HLBinaryOpcode::Rem,     // RemAssign
    HLBinaryOpcode::Add,     // AddAssign
    HLBinaryOpcode::Sub,     // SubAssign
    HLBinaryOpcode::Shl,     // ShlAssign
    HLBinaryOpcode::Shr,     // ShrAssign
    HLBinaryOpcode::And,     // AndAssign
    HLBinaryOpcode::Xor,     // XorAssign
    HLBinaryOpcode::Or,      // OrAssign
    HLBinaryOpcode::Invalid, // Comma
};

// NOTE: This table must match UnaryOperator::Opcode
static const HLUnaryOpcode UnaryOperatorKindMap[] = {
    HLUnaryOpcode::PostInc, HLUnaryOpcode::PostDec,
    HLUnaryOpcode::PreInc,  HLUnaryOpcode::PreDec,
    HLUnaryOpcode::Invalid, // AddrOf,
    HLUnaryOpcode::Invalid, // Deref,
    HLUnaryOpcode::Plus,    HLUnaryOpcode::Minus,
    HLUnaryOpcode::Not,     HLUnaryOpcode::LNot,
    HLUnaryOpcode::Invalid, // Real,
    HLUnaryOpcode::Invalid, // Imag,
    HLUnaryOpcode::Invalid, // Extension
};

static unsigned GetHLOpcode(const Expr *E) {
  switch (E->getStmtClass()) {
  case Stmt::CompoundAssignOperatorClass:
  case Stmt::BinaryOperatorClass: {
    const clang::BinaryOperator *binOp = cast<clang::BinaryOperator>(E);
    HLBinaryOpcode binOpcode = BinaryOperatorKindMap[binOp->getOpcode()];
    if (HasUnsignedOpcode(binOpcode)) {
      if (hlsl::IsHLSLUnsigned(binOp->getLHS()->getType())) {
        binOpcode = GetUnsignedOpcode(binOpcode);
      }
    }
    return static_cast<unsigned>(binOpcode);
  }
  case Stmt::UnaryOperatorClass: {
    const UnaryOperator *unOp = cast<clang::UnaryOperator>(E);
    HLUnaryOpcode unOpcode = UnaryOperatorKindMap[unOp->getOpcode()];
    return static_cast<unsigned>(unOpcode);
  }
  case Stmt::ImplicitCastExprClass:
  case Stmt::CStyleCastExprClass: {
    const CastExpr *CE = cast<CastExpr>(E);
    bool toUnsigned = hlsl::IsHLSLUnsigned(E->getType());
    bool fromUnsigned = hlsl::IsHLSLUnsigned(CE->getSubExpr()->getType());
    if (toUnsigned && fromUnsigned)
      return static_cast<unsigned>(HLCastOpcode::UnsignedUnsignedCast);
    else if (toUnsigned)
      return static_cast<unsigned>(HLCastOpcode::ToUnsignedCast);
    else if (fromUnsigned)
      return static_cast<unsigned>(HLCastOpcode::FromUnsignedCast);
    else
      return static_cast<unsigned>(HLCastOpcode::DefaultCast);
  }
  default:
    return 0;
  }
}

static Value *
EmitHLSLMatrixOperationCallImp(CGBuilderTy &Builder, HLOpcodeGroup group,
                               unsigned opcode, llvm::Type *RetType,
                               ArrayRef<Value *> paramList, llvm::Module &M) {
  SmallVector<llvm::Type *, 4> paramTyList;
  // Add the opcode param
  llvm::Type *opcodeTy = llvm::Type::getInt32Ty(M.getContext());
  paramTyList.emplace_back(opcodeTy);
  for (Value *param : paramList) {
    paramTyList.emplace_back(param->getType());
  }

  llvm::FunctionType *funcTy =
      llvm::FunctionType::get(RetType, paramTyList, false);

  Function *opFunc = GetOrCreateHLFunction(M, funcTy, group, opcode);

  SmallVector<Value *, 4> opcodeParamList;
  Value *opcodeConst = Constant::getIntegerValue(opcodeTy, APInt(32, opcode));
  opcodeParamList.emplace_back(opcodeConst);
  opcodeParamList.append(paramList.begin(), paramList.end());

  return Builder.CreateCall(opFunc, opcodeParamList);
}

static Value *EmitHLSLArrayInit(CGBuilderTy &Builder, HLOpcodeGroup group,
                                unsigned opcode, llvm::Type *RetType,
                                ArrayRef<Value *> paramList, llvm::Module &M) {
  // It's a matrix init.
  if (!RetType->isVoidTy())
    return EmitHLSLMatrixOperationCallImp(Builder, group, opcode, RetType,
                                          paramList, M);
  Value *arrayPtr = paramList[0];
  llvm::ArrayType *AT =
      cast<llvm::ArrayType>(arrayPtr->getType()->getPointerElementType());
  // Avoid the arrayPtr.
  unsigned paramSize = paramList.size() - 1;
  // Support simple case here.
  if (paramSize == AT->getArrayNumElements()) {
    bool typeMatch = true;
    llvm::Type *EltTy = AT->getArrayElementType();
    if (EltTy->isAggregateType()) {
      // Aggregate Type use pointer in initList.
      EltTy = llvm::PointerType::get(EltTy, 0);
    }
    for (unsigned i = 1; i < paramList.size(); i++) {
      if (paramList[i]->getType() != EltTy) {
        typeMatch = false;
        break;
      }
    }
    // Both size and type match.
    if (typeMatch) {
      bool isPtr = EltTy->isPointerTy();
      llvm::Type *i32Ty = llvm::Type::getInt32Ty(EltTy->getContext());
      Constant *zero = ConstantInt::get(i32Ty, 0);

      for (unsigned i = 1; i < paramList.size(); i++) {
        Constant *idx = ConstantInt::get(i32Ty, i - 1);
        Value *GEP = Builder.CreateInBoundsGEP(arrayPtr, {zero, idx});
        Value *Elt = paramList[i];

        if (isPtr) {
          Elt = Builder.CreateLoad(Elt);
        }

        Builder.CreateStore(Elt, GEP);
      }
      // The return value will not be used.
      return nullptr;
    }
  }
  // Other case will be lowered in later pass.
  return EmitHLSLMatrixOperationCallImp(Builder, group, opcode, RetType,
                                        paramList, M);
}

void CGMSHLSLRuntime::FlattenValToInitList(CodeGenFunction &CGF, SmallVector<Value *, 4> &elts,
                                      SmallVector<QualType, 4> &eltTys,
                                      QualType Ty, Value *val) {
  CGBuilderTy &Builder = CGF.Builder;
  llvm::Type *valTy = val->getType();

  if (valTy->isPointerTy()) {
    llvm::Type *valEltTy = valTy->getPointerElementType();
    if (valEltTy->isVectorTy() || 
        valEltTy->isSingleValueType()) {
      Value *ldVal = Builder.CreateLoad(val);
      FlattenValToInitList(CGF, elts, eltTys, Ty, ldVal);
    } else if (dxilutil::IsHLSLMatrixType(valEltTy)) {
      Value *ldVal = EmitHLSLMatrixLoad(Builder, val, Ty);
      FlattenValToInitList(CGF, elts, eltTys, Ty, ldVal);
    } else {
      llvm::Type *i32Ty = llvm::Type::getInt32Ty(valTy->getContext());
      Value *zero = ConstantInt::get(i32Ty, 0);
      if (llvm::ArrayType *AT = dyn_cast<llvm::ArrayType>(valEltTy)) {
        QualType EltTy = Ty->getAsArrayTypeUnsafe()->getElementType();
        for (unsigned i = 0; i < AT->getArrayNumElements(); i++) {
          Value *gepIdx = ConstantInt::get(i32Ty, i);
          Value *EltPtr = Builder.CreateInBoundsGEP(val, {zero, gepIdx});
          FlattenValToInitList(CGF, elts, eltTys, EltTy,EltPtr);
        }
      } else {
        // Struct.
        StructType *ST = cast<StructType>(valEltTy);
        if (dxilutil::IsHLSLObjectType(ST)) {
          // Save object directly like basic type.
          elts.emplace_back(Builder.CreateLoad(val));
          eltTys.emplace_back(Ty);
        } else {
          RecordDecl *RD = Ty->getAsStructureType()->getDecl();
          const CGRecordLayout& RL = CGF.getTypes().getCGRecordLayout(RD);

          // Take care base.
          if (const CXXRecordDecl *CXXRD = dyn_cast<CXXRecordDecl>(RD)) {
            if (CXXRD->getNumBases()) {
              for (const auto &I : CXXRD->bases()) {
                const CXXRecordDecl *BaseDecl = cast<CXXRecordDecl>(
                    I.getType()->castAs<RecordType>()->getDecl());
                if (BaseDecl->field_empty())
                  continue;
                QualType parentTy = QualType(BaseDecl->getTypeForDecl(), 0);
                unsigned i = RL.getNonVirtualBaseLLVMFieldNo(BaseDecl);
                Value *gepIdx = ConstantInt::get(i32Ty, i);
                Value *EltPtr = Builder.CreateInBoundsGEP(val, {zero, gepIdx});
                FlattenValToInitList(CGF, elts, eltTys, parentTy, EltPtr);
              }
            }
          }

          for (auto fieldIter = RD->field_begin(), fieldEnd = RD->field_end();
               fieldIter != fieldEnd; ++fieldIter) {
            unsigned i = RL.getLLVMFieldNo(*fieldIter);
            Value *gepIdx = ConstantInt::get(i32Ty, i);
            Value *EltPtr = Builder.CreateInBoundsGEP(val, {zero, gepIdx});
            FlattenValToInitList(CGF, elts, eltTys, fieldIter->getType(), EltPtr);
          }
        }
      }
    }
  } else {
    if (HLMatrixType MatTy = HLMatrixType::dyn_cast(valTy)) {
      llvm::Type *EltTy = MatTy.getElementTypeForReg();
      // All matrix Value should be row major.
      // Init list is row major in scalar.
      // So the order is match here, just cast to vector.
      unsigned matSize = MatTy.getNumElements();
      bool isRowMajor = hlsl::IsHLSLMatRowMajor(Ty, m_pHLModule->GetHLOptions().bDefaultRowMajor);

      HLCastOpcode opcode = isRowMajor ? HLCastOpcode::RowMatrixToVecCast
                                       : HLCastOpcode::ColMatrixToVecCast;
      // Cast to vector.
      val = EmitHLSLMatrixOperationCallImp(
          Builder, HLOpcodeGroup::HLCast,
          static_cast<unsigned>(opcode),
          llvm::VectorType::get(EltTy, matSize), {val}, TheModule);
      valTy = val->getType();
    }

    if (valTy->isVectorTy()) {
      QualType EltTy = hlsl::GetElementTypeOrType(Ty);
      unsigned vecSize = valTy->getVectorNumElements();
      for (unsigned i = 0; i < vecSize; i++) {
        Value *Elt = Builder.CreateExtractElement(val, i);
        elts.emplace_back(Elt);
        eltTys.emplace_back(EltTy);
      }
    } else {
      DXASSERT(valTy->isSingleValueType(), "must be single value type here");
      elts.emplace_back(val);
      eltTys.emplace_back(Ty);
    }
  }  
}

static Value* ConvertScalarOrVector(CGBuilderTy& Builder, CodeGenTypes &Types,
  Value *Val, QualType SrcQualTy, QualType DstQualTy) {
  llvm::Type *SrcTy = Val->getType();
  llvm::Type *DstTy = Types.ConvertType(DstQualTy);

  DXASSERT(Val->getType() == Types.ConvertType(SrcQualTy), "QualType/Value mismatch!");
  DXASSERT((SrcTy->isIntOrIntVectorTy() || SrcTy->isFPOrFPVectorTy())
    && (DstTy->isIntOrIntVectorTy() || DstTy->isFPOrFPVectorTy()),
    "EmitNumericConversion can only be used with int/float scalars/vectors.");

  if (SrcTy == DstTy) return Val; // Valid no-op, including uint to int / int to uint
  DXASSERT(SrcTy->isVectorTy()
    ? (DstTy->isVectorTy() && SrcTy->getVectorNumElements() == DstTy->getVectorNumElements())
    : !DstTy->isVectorTy(),
    "EmitNumericConversion can only cast between scalars or vectors of matching sizes");

  // Conversions to bools are comparisons
  if (DstTy->getScalarSizeInBits() == 1) {
    // fcmp une is what regular clang uses in C++ for (bool)f;
    return SrcTy->isIntOrIntVectorTy()
      ? Builder.CreateICmpNE(Val, llvm::Constant::getNullValue(SrcTy), "tobool")
      : Builder.CreateFCmpUNE(Val, llvm::Constant::getNullValue(SrcTy), "tobool");
  }

  // Cast necessary
  auto CastOp = static_cast<Instruction::CastOps>(HLModule::GetNumericCastOp(
    SrcTy, hlsl::IsHLSLUnsigned(SrcQualTy), DstTy, hlsl::IsHLSLUnsigned(DstQualTy)));
  return Builder.CreateCast(CastOp, Val, DstTy);
}

static Value* ConvertScalarOrVector(CodeGenFunction &CGF,
  Value *Val, QualType SrcQualTy, QualType DstQualTy) {
  return ConvertScalarOrVector(CGF.Builder, CGF.getTypes(), Val, SrcQualTy, DstQualTy);
}

// Cast elements in initlist if not match the target type.
// idx is current element index in initlist, Ty is target type.

// TODO: Stop handling missing cast here. Handle the casting of non-scalar values
// to their destination type in init list expressions at AST level.
static void AddMissingCastOpsInInitList(SmallVector<Value *, 4> &elts, SmallVector<QualType, 4> &eltTys, unsigned &idx, QualType Ty, CodeGenFunction &CGF) {
  if (Ty->isArrayType()) {
    const clang::ArrayType *AT = Ty->getAsArrayTypeUnsafe();
    // Must be ConstantArrayType here.
    unsigned arraySize = cast<ConstantArrayType>(AT)->getSize().getLimitedValue();
    QualType EltTy = AT->getElementType();
    for (unsigned i = 0; i < arraySize; i++)
      AddMissingCastOpsInInitList(elts, eltTys, idx, EltTy, CGF);
  } else if (IsHLSLVecType(Ty)) {
    QualType EltTy = GetHLSLVecElementType(Ty);
    unsigned vecSize = GetHLSLVecSize(Ty);
    for (unsigned i=0;i< vecSize;i++)
      AddMissingCastOpsInInitList(elts, eltTys, idx, EltTy, CGF);
  } else if (IsHLSLMatType(Ty)) {
    QualType EltTy = GetHLSLMatElementType(Ty);
    unsigned row, col;
    GetHLSLMatRowColCount(Ty, row, col);
    unsigned matSize = row*col;
    for (unsigned i = 0; i < matSize; i++)
      AddMissingCastOpsInInitList(elts, eltTys, idx, EltTy, CGF);
  } else if (Ty->isRecordType()) {
    if (dxilutil::IsHLSLObjectType(CGF.ConvertType(Ty))) {
      // Skip hlsl object.
      idx++;
    } else {
      const RecordType *RT = Ty->getAsStructureType();
      // For CXXRecord.
      if (!RT)
        RT = Ty->getAs<RecordType>();
      RecordDecl *RD = RT->getDecl();
      // Take care base.
      if (const CXXRecordDecl *CXXRD = dyn_cast<CXXRecordDecl>(RD)) {
        if (CXXRD->getNumBases()) {
          for (const auto &I : CXXRD->bases()) {
            const CXXRecordDecl *BaseDecl = cast<CXXRecordDecl>(
                I.getType()->castAs<RecordType>()->getDecl());
            if (BaseDecl->field_empty())
              continue;
            QualType parentTy = QualType(BaseDecl->getTypeForDecl(), 0);
            AddMissingCastOpsInInitList(elts, eltTys, idx, parentTy, CGF);
          }
        }
      }
      for (FieldDecl *field : RD->fields())
        AddMissingCastOpsInInitList(elts, eltTys, idx, field->getType(), CGF);
    }
  }
  else {
    // Basic type.
    elts[idx] = ConvertScalarOrVector(CGF, elts[idx], eltTys[idx], Ty);
    idx++;
  }
}

static void StoreInitListToDestPtr(Value *DestPtr,
                                   SmallVector<Value *, 4> &elts, unsigned &idx,
                                   QualType Type, bool bDefaultRowMajor,
                                   CodeGenFunction &CGF, llvm::Module &M) {
  CodeGenTypes &Types = CGF.getTypes();
  CGBuilderTy &Builder = CGF.Builder;

  llvm::Type *Ty = DestPtr->getType()->getPointerElementType();

  if (Ty->isVectorTy()) {
    llvm::Type *RegTy = CGF.ConvertType(Type);
    Value *Result = UndefValue::get(RegTy);
    for (unsigned i = 0; i < RegTy->getVectorNumElements(); i++)
      Result = Builder.CreateInsertElement(Result, elts[idx + i], i);
    Result = CGF.EmitToMemory(Result, Type);
    Builder.CreateStore(Result, DestPtr);
    idx += Ty->getVectorNumElements();
  } else if (HLMatrixType MatTy = HLMatrixType::dyn_cast(Ty)) {
    bool isRowMajor = hlsl::IsHLSLMatRowMajor(Type, bDefaultRowMajor);
    std::vector<Value *> matInitList(MatTy.getNumElements());
    for (unsigned c = 0; c < MatTy.getNumColumns(); c++) {
      for (unsigned r = 0; r < MatTy.getNumRows(); r++) {
        unsigned matIdx = c * MatTy.getNumRows() + r;
        matInitList[matIdx] = elts[idx + matIdx];
      }
    }
    idx += MatTy.getNumElements();
    Value *matVal =
        EmitHLSLMatrixOperationCallImp(Builder, HLOpcodeGroup::HLInit,
                                       /*opcode*/ 0, Ty, matInitList, M);
    // matVal return from HLInit is row major.
    // If DestPtr is row major, just store it directly.
    if (!isRowMajor) {
      // ColMatStore need a col major value.
      // Cast row major matrix into col major.
      // Then store it.
      Value *colMatVal = EmitHLSLMatrixOperationCallImp(
          Builder, HLOpcodeGroup::HLCast,
          static_cast<unsigned>(HLCastOpcode::RowMatrixToColMatrix), Ty,
          {matVal}, M);
      EmitHLSLMatrixOperationCallImp(
          Builder, HLOpcodeGroup::HLMatLoadStore,
          static_cast<unsigned>(HLMatLoadStoreOpcode::ColMatStore), Ty,
          {DestPtr, colMatVal}, M);
    } else {
      EmitHLSLMatrixOperationCallImp(
          Builder, HLOpcodeGroup::HLMatLoadStore,
          static_cast<unsigned>(HLMatLoadStoreOpcode::RowMatStore), Ty,
          {DestPtr, matVal}, M);
    }
  } else if (Ty->isStructTy()) {
    if (dxilutil::IsHLSLObjectType(Ty)) {
      Builder.CreateStore(elts[idx], DestPtr);
      idx++;
    } else {
      Constant *zero = Builder.getInt32(0);

      const RecordType *RT = Type->getAsStructureType();
      // For CXXRecord.
      if (!RT)
        RT = Type->getAs<RecordType>();
      RecordDecl *RD = RT->getDecl();
      const CGRecordLayout &RL = Types.getCGRecordLayout(RD);
      // Take care base.
      if (const CXXRecordDecl *CXXRD = dyn_cast<CXXRecordDecl>(RD)) {
        if (CXXRD->getNumBases()) {
          for (const auto &I : CXXRD->bases()) {
            const CXXRecordDecl *BaseDecl = cast<CXXRecordDecl>(
                I.getType()->castAs<RecordType>()->getDecl());
            if (BaseDecl->field_empty())
              continue;
            QualType parentTy = QualType(BaseDecl->getTypeForDecl(), 0);
            unsigned i = RL.getNonVirtualBaseLLVMFieldNo(BaseDecl);
            Constant *gepIdx = Builder.getInt32(i);
            Value *GEP = Builder.CreateInBoundsGEP(DestPtr, {zero, gepIdx});
            StoreInitListToDestPtr(GEP, elts, idx, parentTy,
                                   bDefaultRowMajor, CGF, M);
          }
        }
      }
      for (FieldDecl *field : RD->fields()) {
        unsigned i = RL.getLLVMFieldNo(field);
        Constant *gepIdx = Builder.getInt32(i);
        Value *GEP = Builder.CreateInBoundsGEP(DestPtr, {zero, gepIdx});
        StoreInitListToDestPtr(GEP, elts, idx, field->getType(),
                               bDefaultRowMajor, CGF, M);
      }
    }
  } else if (Ty->isArrayTy()) {
    Constant *zero = Builder.getInt32(0);
    QualType EltType = Type->getAsArrayTypeUnsafe()->getElementType();
    for (unsigned i = 0; i < Ty->getArrayNumElements(); i++) {
      Constant *gepIdx = Builder.getInt32(i);
      Value *GEP = Builder.CreateInBoundsGEP(DestPtr, {zero, gepIdx});
      StoreInitListToDestPtr(GEP, elts, idx, EltType, bDefaultRowMajor,
                             CGF, M);
    }
  } else {
    DXASSERT(Ty->isSingleValueType(), "invalid type");
    llvm::Type *i1Ty = Builder.getInt1Ty();
    Value *V = elts[idx];
    if (V->getType() == i1Ty &&
        DestPtr->getType()->getPointerElementType() != i1Ty) {
      V = Builder.CreateZExt(V, DestPtr->getType()->getPointerElementType());
    }
    Builder.CreateStore(V, DestPtr);
    idx++;
  }
}

void CGMSHLSLRuntime::ScanInitList(CodeGenFunction &CGF, InitListExpr *E,
                                   SmallVector<Value *, 4> &EltValList,
                                   SmallVector<QualType, 4> &EltTyList) {
  unsigned NumInitElements = E->getNumInits();
  for (unsigned i = 0; i != NumInitElements; ++i) {
    Expr *init = E->getInit(i);
    QualType iType = init->getType();
    if (InitListExpr *initList = dyn_cast<InitListExpr>(init)) {
      ScanInitList(CGF, initList, EltValList, EltTyList);
    } else if (CodeGenFunction::hasScalarEvaluationKind(iType)) {
      llvm::Value *initVal = CGF.EmitScalarExpr(init);
      FlattenValToInitList(CGF, EltValList, EltTyList, iType, initVal);
    } else {
      AggValueSlot Slot =
          CGF.CreateAggTemp(init->getType(), "Agg.InitList.tmp");
      CGF.EmitAggExpr(init, Slot);
      llvm::Value *aggPtr = Slot.getAddr();
      FlattenValToInitList(CGF, EltValList, EltTyList, iType, aggPtr);
    }

  }
}
// Is Type of E match Ty.
static bool ExpTypeMatch(Expr *E, QualType Ty, ASTContext &Ctx, CodeGenTypes &Types) {
  if (InitListExpr *initList = dyn_cast<InitListExpr>(E)) {
    unsigned NumInitElements = initList->getNumInits();

    // Skip vector and matrix type.
    if (Ty->isVectorType())
      return false;
    if (hlsl::IsHLSLVecMatType(Ty))
      return false;

    if (Ty->isStructureOrClassType()) {
      RecordDecl *record = Ty->castAs<RecordType>()->getDecl();
      bool bMatch = true;
      unsigned i = 0;
      for (auto it = record->field_begin(), end = record->field_end();
           it != end; it++) {
        if (i == NumInitElements) {
          bMatch = false;
          break;
        }
        Expr *init = initList->getInit(i++);
        QualType EltTy = it->getType();
        bMatch &= ExpTypeMatch(init, EltTy, Ctx, Types);
        if (!bMatch)
          break;
      }
      bMatch &= i == NumInitElements;
      if (bMatch && initList->getType()->isVoidType()) {
        initList->setType(Ty);
      }
      return bMatch;
    } else if (Ty->isArrayType() && !Ty->isIncompleteArrayType()) {
      const ConstantArrayType *AT = Ctx.getAsConstantArrayType(Ty);
      QualType EltTy = AT->getElementType();
      unsigned size = AT->getSize().getZExtValue();

      if (size != NumInitElements)
        return false;

      bool bMatch = true;
      for (unsigned i = 0; i != NumInitElements; ++i) {
        Expr *init = initList->getInit(i);
        bMatch &= ExpTypeMatch(init, EltTy, Ctx, Types);
        if (!bMatch)
          break;
      }
      if (bMatch && initList->getType()->isVoidType()) {
        initList->setType(Ty);
      }
      return bMatch;
    } else {
      return false;
    }
  } else {
    llvm::Type *ExpTy = Types.ConvertType(E->getType());
    llvm::Type *TargetTy = Types.ConvertType(Ty);
    return ExpTy == TargetTy;
  }
}

bool CGMSHLSLRuntime::IsTrivalInitListExpr(CodeGenFunction &CGF,
                                           InitListExpr *E) {
  QualType Ty = E->getType();
  bool result = ExpTypeMatch(E, Ty, CGF.getContext(), CGF.getTypes());
  if (result) {
    auto iter = staticConstGlobalInitMap.find(E);
    if (iter != staticConstGlobalInitMap.end()) {
      GlobalVariable * GV = iter->second;
      auto &InitConstants = staticConstGlobalInitListMap[GV];
      // Add Constant to InitList.
      for (unsigned i=0;i<E->getNumInits();i++) {
        Expr *Expr = E->getInit(i);
        if (ImplicitCastExpr *Cast = dyn_cast<ImplicitCastExpr>(Expr)) {
          if (Cast->getCastKind() == CK_LValueToRValue) {
            Expr = Cast->getSubExpr();
          }
        }
        // Only do this on lvalue, if not lvalue, it will not be constant
        // anyway.
        if (Expr->isLValue()) {
          LValue LV = CGF.EmitLValue(Expr);
          if (LV.isSimple()) {
            Constant *SrcPtr = dyn_cast<Constant>(LV.getAddress());
            if (SrcPtr && !isa<UndefValue>(SrcPtr)) {
              InitConstants.emplace_back(SrcPtr);
             continue;
            }
          }
        }

        // Only support simple LV and Constant Ptr case.
        // Other case just go normal path.
        InitConstants.clear();
        break;
      }
      if (InitConstants.empty())
        staticConstGlobalInitListMap.erase(GV);
      else
        staticConstGlobalCtorMap[GV] = CGF.CurFn;
    }
  }
  return result;
}

Value *CGMSHLSLRuntime::EmitHLSLInitListExpr(CodeGenFunction &CGF, InitListExpr *E,
      // The destPtr when emiting aggregate init, for normal case, it will be null.
      Value *DestPtr) {
  if (DestPtr && E->getNumInits() == 1) {
    llvm::Type *ExpTy = CGF.ConvertType(E->getType());
    llvm::Type *TargetTy = CGF.ConvertType(E->getInit(0)->getType());
    if (ExpTy == TargetTy) {
      Expr *Expr = E->getInit(0);
      LValue LV = CGF.EmitLValue(Expr);
      if (LV.isSimple()) {
        Value *SrcPtr = LV.getAddress();
        SmallVector<Value *, 4> idxList;
        EmitHLSLAggregateCopy(CGF, SrcPtr, DestPtr, idxList, Expr->getType(),
                              E->getType(), SrcPtr->getType());
        return nullptr;
      }
    }
  }

  SmallVector<Value *, 4> EltValList;
  SmallVector<QualType, 4> EltTyList;
  
  ScanInitList(CGF, E, EltValList, EltTyList);
  
  QualType ResultTy = E->getType();
  unsigned idx = 0;
  // Create cast if need.
  AddMissingCastOpsInInitList(EltValList, EltTyList, idx, ResultTy, CGF);
  DXASSERT(idx == EltValList.size(), "size must match");

  llvm::Type *RetTy = CGF.ConvertType(ResultTy);
  if (DestPtr) {
    SmallVector<Value *, 4> ParamList;
    DXASSERT_NOMSG(RetTy->isAggregateType());
    ParamList.emplace_back(DestPtr);
    ParamList.append(EltValList.begin(), EltValList.end());
    idx = 0;
    bool bDefaultRowMajor = m_pHLModule->GetHLOptions().bDefaultRowMajor;
    StoreInitListToDestPtr(DestPtr, EltValList, idx, ResultTy,
                           bDefaultRowMajor, CGF, TheModule);
    return nullptr;
  }

  if (IsHLSLVecType(ResultTy)) {
    Value *Result = UndefValue::get(RetTy);
    for (unsigned i = 0; i < RetTy->getVectorNumElements(); i++)
      Result = CGF.Builder.CreateInsertElement(Result, EltValList[i], i);
    return Result;
  } else {
    // Must be matrix here.
    DXASSERT(IsHLSLMatType(ResultTy), "must be matrix type here.");
    return EmitHLSLMatrixOperationCallImp(CGF.Builder, HLOpcodeGroup::HLInit,
                                          /*opcode*/ 0, RetTy, EltValList,
                                          TheModule);
  }
}

static void FlatConstToList(CodeGenTypes &Types, bool bDefaultRowMajor,
    Constant *C, QualType QualTy,
    SmallVectorImpl<Constant *> &EltVals, SmallVectorImpl<QualType> &EltQualTys) {
  llvm::Type *Ty = C->getType();
  DXASSERT(Types.ConvertTypeForMem(QualTy) == Ty, "QualType/Type mismatch!");

  if (llvm::VectorType *VecTy = dyn_cast<llvm::VectorType>(Ty)) {
    DXASSERT(hlsl::IsHLSLVecType(QualTy), "QualType/Type mismatch!");
    QualType VecElemQualTy = hlsl::GetHLSLVecElementType(QualTy);
    for (unsigned i = 0; i < VecTy->getNumElements(); i++) {
      EltVals.emplace_back(C->getAggregateElement(i));
      EltQualTys.emplace_back(VecElemQualTy);
    }
  } else if (dxilutil::IsHLSLMatrixType(Ty)) {
    DXASSERT(hlsl::IsHLSLMatType(QualTy), "QualType/Type mismatch!");
    // matrix type is struct { [rowcount x <colcount x T>] };
    // Strip the struct level here.
    Constant *RowArrayVal = C->getAggregateElement((unsigned)0);
    QualType MatEltQualTy = hlsl::GetHLSLMatElementType(QualTy);

    unsigned RowCount, ColCount;
    hlsl::GetHLSLMatRowColCount(QualTy, RowCount, ColCount);

    // Get all the elements from the array of row vectors.
    // Matrices are never in memory representation so convert as needed.
    SmallVector<Constant *, 16> MatElts;
    for (unsigned r = 0; r < RowCount; ++r) {
      Constant *RowVec = RowArrayVal->getAggregateElement(r);
      for (unsigned c = 0; c < ColCount; ++c) {
        Constant *MatElt = RowVec->getAggregateElement(c);
        if (MatEltQualTy->isBooleanType()) {
          DXASSERT(MatElt->getType()->isIntegerTy(1),
            "Matrix elements should be in their register representation.");
          MatElt = llvm::ConstantExpr::getZExt(MatElt, Types.ConvertTypeForMem(MatEltQualTy));
        }
        MatElts.emplace_back(MatElt);
      }
    }

    // Return the elements in the order respecting the orientation.
    // Constant initializers are used as the initial value for static variables,
    // which live in memory. This is why they have to respect memory packing order.
    bool IsRowMajor = hlsl::IsHLSLMatRowMajor(QualTy, bDefaultRowMajor);
    for (unsigned r = 0; r < RowCount; ++r) {
      for (unsigned c = 0; c < ColCount; ++c) {
        unsigned Idx = IsRowMajor ? (r * ColCount + c) : (c * RowCount + r);
        EltVals.emplace_back(MatElts[Idx]);
        EltQualTys.emplace_back(MatEltQualTy);
      }
    }
  }
  else if (const clang::ConstantArrayType *ClangArrayTy = Types.getContext().getAsConstantArrayType(QualTy)) {
    QualType ArrayEltQualTy = ClangArrayTy->getElementType();
    uint64_t ArraySize = ClangArrayTy->getSize().getLimitedValue();
    DXASSERT(cast<llvm::ArrayType>(Ty)->getArrayNumElements() == ArraySize, "QualType/Type mismatch!");
    for (unsigned i = 0; i < ArraySize; i++) {
      FlatConstToList(Types, bDefaultRowMajor, C->getAggregateElement(i), ArrayEltQualTy, 
        EltVals, EltQualTys);
    }
  }
  else if (const clang::RecordType* RecordTy = QualTy->getAs<clang::RecordType>()) {
    DXASSERT(dyn_cast<llvm::StructType>(Ty) != nullptr, "QualType/Type mismatch!");
    RecordDecl *RecordDecl = RecordTy->getDecl();
    const CGRecordLayout &RL = Types.getCGRecordLayout(RecordDecl);
    // Take care base.
    if (const CXXRecordDecl *CXXRD = dyn_cast<CXXRecordDecl>(RecordDecl)) {
      if (CXXRD->getNumBases()) {
        for (const auto &I : CXXRD->bases()) {
          const CXXRecordDecl *BaseDecl =
              cast<CXXRecordDecl>(I.getType()->castAs<RecordType>()->getDecl());
          if (BaseDecl->field_empty())
            continue;
          QualType BaseQualTy = QualType(BaseDecl->getTypeForDecl(), 0);
          unsigned BaseFieldIdx = RL.getNonVirtualBaseLLVMFieldNo(BaseDecl);
          FlatConstToList(Types, bDefaultRowMajor,
            C->getAggregateElement(BaseFieldIdx), BaseQualTy, EltVals, EltQualTys);
        }
      }
    }

    for (auto FieldIt = RecordDecl->field_begin(), fieldEnd = RecordDecl->field_end();
      FieldIt != fieldEnd; ++FieldIt) {
      unsigned FieldIndex = RL.getLLVMFieldNo(*FieldIt);

      FlatConstToList(Types, bDefaultRowMajor,
        C->getAggregateElement(FieldIndex), FieldIt->getType(), EltVals, EltQualTys);
    }
  }
  else {
    // At this point, we should have scalars in their memory representation
    DXASSERT_NOMSG(QualTy->isBuiltinType());
    EltVals.emplace_back(C);
    EltQualTys.emplace_back(QualTy);
  }
}

static bool ScanConstInitList(CodeGenModule &CGM, bool bDefaultRowMajor, 
                              InitListExpr *InitList,
                              SmallVectorImpl<Constant *> &EltVals,
                              SmallVectorImpl<QualType> &EltQualTys) {
  unsigned NumInitElements = InitList->getNumInits();
  for (unsigned i = 0; i != NumInitElements; ++i) {
    Expr *InitExpr = InitList->getInit(i);
    QualType InitQualTy = InitExpr->getType();
    if (InitListExpr *SubInitList = dyn_cast<InitListExpr>(InitExpr)) {
      if (!ScanConstInitList(CGM, bDefaultRowMajor, SubInitList, EltVals, EltQualTys))
        return false;
    } else if (DeclRefExpr *DeclRef = dyn_cast<DeclRefExpr>(InitExpr)) {
      if (VarDecl *Var = dyn_cast<VarDecl>(DeclRef->getDecl())) {
        if (!Var->hasInit())
          return false;
        if (Constant *InitVal = CGM.EmitConstantInit(*Var)) {
          FlatConstToList(CGM.getTypes(), bDefaultRowMajor,
            InitVal, InitQualTy, EltVals, EltQualTys);
        } else {
          return false;
        }
      } else {
        return false;
      }
    } else if (hlsl::IsHLSLMatType(InitQualTy)) {
      return false;
    } else if (CodeGenFunction::hasScalarEvaluationKind(InitQualTy)) {
      if (Constant *InitVal = CGM.EmitConstantExpr(InitExpr, InitQualTy)) {
        FlatConstToList(CGM.getTypes(), bDefaultRowMajor, InitVal, InitQualTy, EltVals, EltQualTys);
      } else {
        return false;
      }
    } else {
      return false;
    }
  }
  return true;
}

static Constant *BuildConstInitializer(CodeGenTypes &Types, bool bDefaultRowMajor,
  QualType QualTy, bool MemRepr,
  SmallVectorImpl<Constant *> &EltVals, SmallVectorImpl<QualType> &EltQualTys, unsigned &EltIdx);

static Constant *BuildConstMatrix(CodeGenTypes &Types, bool bDefaultRowMajor, QualType QualTy,
    SmallVectorImpl<Constant *> &EltVals, SmallVectorImpl<QualType> &EltQualTys, unsigned &EltIdx) {
  QualType MatEltTy = hlsl::GetHLSLMatElementType(QualTy);
  unsigned RowCount, ColCount;
  hlsl::GetHLSLMatRowColCount(QualTy, RowCount, ColCount);
  bool IsRowMajor = hlsl::IsHLSLMatRowMajor(QualTy, bDefaultRowMajor);

  // Save initializer elements first.
  // Matrix initializer is row major.
  SmallVector<Constant *, 16> RowMajorMatElts;
  for (unsigned i = 0; i < RowCount * ColCount; i++) {
    // Matrix elements are never in their memory representation,
    // to preserve type information for later lowering.
    bool MemRepr = false; 
    RowMajorMatElts.emplace_back(BuildConstInitializer(
      Types, bDefaultRowMajor, MatEltTy, MemRepr,
      EltVals, EltQualTys, EltIdx));
  }

  SmallVector<Constant *, 16> FinalMatElts;
  if (IsRowMajor) {
    FinalMatElts = RowMajorMatElts;
  }
  else {
    // Cast row major to col major.
    for (unsigned c = 0; c < ColCount; c++) {
      for (unsigned r = 0; r < RowCount; r++) {
        FinalMatElts.emplace_back(RowMajorMatElts[r * ColCount + c]);
      }
    }
  }
  // The type is vector<element, col>[row].
  SmallVector<Constant *, 4> Rows;
  unsigned idx = 0;
  for (unsigned r = 0; r < RowCount; r++) {
    SmallVector<Constant *, 4> RowElts;
    for (unsigned c = 0; c < ColCount; c++) {
      RowElts.emplace_back(FinalMatElts[idx++]);
    }
    Rows.emplace_back(llvm::ConstantVector::get(RowElts));
  }

  Constant *RowArray = llvm::ConstantArray::get(
    llvm::ArrayType::get(Rows[0]->getType(), Rows.size()), Rows);
  return llvm::ConstantStruct::get(cast<llvm::StructType>(Types.ConvertType(QualTy)), RowArray);
}

static Constant *BuildConstStruct(CodeGenTypes &Types, bool bDefaultRowMajor, QualType QualTy,
    SmallVectorImpl<Constant *> &EltVals, SmallVectorImpl<QualType> &EltQualTys, unsigned &EltIdx) {
  const RecordDecl *Record = QualTy->castAs<RecordType>()->getDecl();
  bool MemRepr = true; // Structs are always in their memory representation
  SmallVector<Constant *, 4> FieldVals;
  if (const CXXRecordDecl *CXXRecord = dyn_cast<CXXRecordDecl>(Record)) {
    if (CXXRecord->getNumBases()) {
      // Add base as field.
      for (const auto &BaseSpec : CXXRecord->bases()) {
        const CXXRecordDecl *BaseDecl =
            cast<CXXRecordDecl>(BaseSpec.getType()->castAs<RecordType>()->getDecl());
        // Skip empty struct.
        if (BaseDecl->field_empty())
          continue;

        // Add base as a whole constant. Not as element.
        FieldVals.emplace_back(BuildConstInitializer(Types, bDefaultRowMajor,
          BaseSpec.getType(), MemRepr, EltVals, EltQualTys, EltIdx));
      }
    }
  }

  for (auto FieldIt = Record->field_begin(), FieldEnd = Record->field_end();
      FieldIt != FieldEnd; ++FieldIt) {
    FieldVals.emplace_back(BuildConstInitializer(Types, bDefaultRowMajor,
      FieldIt->getType(), MemRepr, EltVals, EltQualTys, EltIdx));
  }

  return llvm::ConstantStruct::get(cast<llvm::StructType>(Types.ConvertTypeForMem(QualTy)), FieldVals);
}

static Constant *BuildConstInitializer(CodeGenTypes &Types, bool bDefaultRowMajor,
    QualType QualTy, bool MemRepr,
    SmallVectorImpl<Constant *> &EltVals, SmallVectorImpl<QualType> &EltQualTys, unsigned &EltIdx) {
  if (hlsl::IsHLSLVecType(QualTy)) {
    QualType VecEltQualTy = hlsl::GetHLSLVecElementType(QualTy);
    unsigned VecSize = hlsl::GetHLSLVecSize(QualTy);
    SmallVector<Constant *, 4> VecElts;
    for (unsigned i = 0; i < VecSize; i++) {
      VecElts.emplace_back(BuildConstInitializer(Types, bDefaultRowMajor,
        VecEltQualTy, MemRepr,
        EltVals, EltQualTys, EltIdx));
    }
    return llvm::ConstantVector::get(VecElts);
  }
  else if (const clang::ConstantArrayType *ArrayTy = Types.getContext().getAsConstantArrayType(QualTy)) {
    QualType ArrayEltQualTy = QualType(ArrayTy->getArrayElementTypeNoTypeQual(), 0);
    uint64_t ArraySize = ArrayTy->getSize().getLimitedValue();
    SmallVector<Constant *, 4> ArrayElts;
    for (unsigned i = 0; i < ArraySize; i++) {
      ArrayElts.emplace_back(BuildConstInitializer(Types, bDefaultRowMajor,
        ArrayEltQualTy, true, // Array elements must be in their memory representation
        EltVals, EltQualTys, EltIdx));
    }
    return llvm::ConstantArray::get(
      cast<llvm::ArrayType>(Types.ConvertTypeForMem(QualTy)), ArrayElts);
  }
  else if (hlsl::IsHLSLMatType(QualTy)) {
    return BuildConstMatrix(Types, bDefaultRowMajor, QualTy,
      EltVals, EltQualTys, EltIdx);
  }
  else if (QualTy->getAs<clang::RecordType>() != nullptr) {
    return BuildConstStruct(Types, bDefaultRowMajor, QualTy,
      EltVals, EltQualTys, EltIdx);
  } else {
    DXASSERT_NOMSG(QualTy->isBuiltinType());
    Constant *EltVal = EltVals[EltIdx];
    QualType EltQualTy = EltQualTys[EltIdx];
    EltIdx++;

    // Initializer constants are in their memory representation.
    if (EltQualTy == QualTy && MemRepr) return EltVal;

    CGBuilderTy Builder(EltVal->getContext());
    if (EltQualTy->isBooleanType()) {
      // Convert to register representation
      // We don't have access to CodeGenFunction::EmitFromMemory here
      DXASSERT_NOMSG(!EltVal->getType()->isIntegerTy(1));
      EltVal = cast<Constant>(Builder.CreateICmpNE(EltVal, Constant::getNullValue(EltVal->getType())));
    }

    Constant *Result = cast<Constant>(ConvertScalarOrVector(Builder, Types, EltVal, EltQualTy, QualTy));

    if (QualTy->isBooleanType() && MemRepr) {
      // Convert back to the memory representation
      // We don't have access to CodeGenFunction::EmitToMemory here
      DXASSERT_NOMSG(Result->getType()->isIntegerTy(1));
      Result = cast<Constant>(Builder.CreateZExt(Result, Types.ConvertTypeForMem(QualTy)));
    }

    return Result;
  }
}

Constant *CGMSHLSLRuntime::EmitHLSLConstInitListExpr(CodeGenModule &CGM,
                                                     InitListExpr *E) {
  bool bDefaultRowMajor = m_pHLModule->GetHLOptions().bDefaultRowMajor;
  SmallVector<Constant *, 4> EltVals;
  SmallVector<QualType, 4> EltQualTys;
  if (!ScanConstInitList(CGM, bDefaultRowMajor, E, EltVals, EltQualTys))
    return nullptr;

  QualType QualTy = E->getType();
  unsigned EltIdx = 0;
  bool MemRepr = true;
  return BuildConstInitializer(CGM.getTypes(), bDefaultRowMajor,
    QualTy, MemRepr, EltVals, EltQualTys, EltIdx);
}

Value *CGMSHLSLRuntime::EmitHLSLMatrixOperationCall(
    CodeGenFunction &CGF, const clang::Expr *E, llvm::Type *RetType,
    ArrayRef<Value *> paramList) {
  HLOpcodeGroup group = GetHLOpcodeGroup(E->getStmtClass());
  unsigned opcode = GetHLOpcode(E);
  if (group == HLOpcodeGroup::HLInit)
    return EmitHLSLArrayInit(CGF.Builder, group, opcode, RetType, paramList,
                             TheModule);
  else
    return EmitHLSLMatrixOperationCallImp(CGF.Builder, group, opcode, RetType,
                                          paramList, TheModule);
}

void CGMSHLSLRuntime::EmitHLSLDiscard(CodeGenFunction &CGF) {
  EmitHLSLMatrixOperationCallImp(
      CGF.Builder, HLOpcodeGroup::HLIntrinsic,
      static_cast<unsigned>(IntrinsicOp::IOP_clip),
      llvm::Type::getVoidTy(CGF.getLLVMContext()),
      {ConstantFP::get(llvm::Type::getFloatTy(CGF.getLLVMContext()), -1.0f)},
      TheModule);
}

static llvm::Type *MergeIntType(llvm::IntegerType *T0, llvm::IntegerType *T1) {
  if (T0->getBitWidth() > T1->getBitWidth())
    return T0;
  else
    return T1;
}

static Value *CreateExt(CGBuilderTy &Builder, Value *Src, llvm::Type *DstTy,
                        bool bSigned) {
  if (bSigned)
    return Builder.CreateSExt(Src, DstTy);
  else
    return Builder.CreateZExt(Src, DstTy);
}
// For integer literal, try to get lowest precision.
static Value *CalcHLSLLiteralToLowestPrecision(CGBuilderTy &Builder, Value *Src,
                                               bool bSigned) {
  if (ConstantInt *CI = dyn_cast<ConstantInt>(Src)) {
    APInt v = CI->getValue();
    switch (v.getActiveWords()) {
    case 4:
      return Builder.getInt32(v.getLimitedValue());
    case 8:
      return Builder.getInt64(v.getLimitedValue());
    case 2:
      // TODO: use low precision type when support it in dxil.
      // return Builder.getInt16(v.getLimitedValue());
      return Builder.getInt32(v.getLimitedValue());
    case 1:
      // TODO: use precision type when support it in dxil.
      // return Builder.getInt8(v.getLimitedValue());
      return Builder.getInt32(v.getLimitedValue());
    default:
      return nullptr;
    }
  } else if (SelectInst *SI = dyn_cast<SelectInst>(Src)) {
    if (SI->getType()->isIntegerTy()) {
      Value *T = SI->getTrueValue();
      Value *F = SI->getFalseValue();
      Value *lowT = CalcHLSLLiteralToLowestPrecision(Builder, T, bSigned);
      Value *lowF = CalcHLSLLiteralToLowestPrecision(Builder, F, bSigned);
      if (lowT && lowF && lowT != T && lowF != F) {
        llvm::IntegerType *TTy = cast<llvm::IntegerType>(lowT->getType());
        llvm::IntegerType *FTy = cast<llvm::IntegerType>(lowF->getType());
        llvm::Type *Ty = MergeIntType(TTy, FTy);
        if (TTy != Ty) {
          lowT = CreateExt(Builder, lowT, Ty, bSigned);
        }
        if (FTy != Ty) {
          lowF = CreateExt(Builder, lowF, Ty, bSigned);
        }
        Value *Cond = SI->getCondition();
        return Builder.CreateSelect(Cond, lowT, lowF);
      }
    }
  } else if (llvm::BinaryOperator *BO = dyn_cast<llvm::BinaryOperator>(Src)) {
    Value *Src0 = BO->getOperand(0);
    Value *Src1 = BO->getOperand(1);
    Value *CastSrc0 = CalcHLSLLiteralToLowestPrecision(Builder, Src0, bSigned);
    Value *CastSrc1 = CalcHLSLLiteralToLowestPrecision(Builder, Src1, bSigned);
    if (Src0 != CastSrc0 && Src1 != CastSrc1 && CastSrc0 && CastSrc1 &&
        CastSrc0->getType() == CastSrc1->getType()) {
      llvm::IntegerType *Ty0 = cast<llvm::IntegerType>(CastSrc0->getType());
      llvm::IntegerType *Ty1 = cast<llvm::IntegerType>(CastSrc0->getType());
      llvm::Type *Ty = MergeIntType(Ty0, Ty1);
      if (Ty0 != Ty) {
        CastSrc0 = CreateExt(Builder, CastSrc0, Ty, bSigned);
      }
      if (Ty1 != Ty) {
        CastSrc1 = CreateExt(Builder, CastSrc1, Ty, bSigned);
      }
      return Builder.CreateBinOp(BO->getOpcode(), CastSrc0, CastSrc1);
    }
  }
  return nullptr;
}

Value *CGMSHLSLRuntime::EmitHLSLLiteralCast(CodeGenFunction &CGF, Value *Src,
                                            QualType SrcType,
                                            QualType DstType) {
  auto &Builder = CGF.Builder;
  llvm::Type *DstTy = CGF.ConvertType(DstType);
  bool bDstSigned = DstType->isSignedIntegerType();

  if (ConstantInt *CI = dyn_cast<ConstantInt>(Src)) {
    APInt v = CI->getValue();
    if (llvm::IntegerType *IT = dyn_cast<llvm::IntegerType>(DstTy)) {
      v = v.trunc(IT->getBitWidth());
      switch (IT->getBitWidth()) {
      case 32:
        return Builder.getInt32(v.getLimitedValue());
      case 64:
        return Builder.getInt64(v.getLimitedValue());
      case 16:
        return Builder.getInt16(v.getLimitedValue());
      case 8:
        return Builder.getInt8(v.getLimitedValue());
      default:
        return nullptr;
      }
    } else {
      DXASSERT_NOMSG(DstTy->isFloatingPointTy());
      int64_t val = v.getLimitedValue();
      if (v.isNegative())
        val = 0-v.abs().getLimitedValue();
      if (DstTy->isDoubleTy())
        return ConstantFP::get(DstTy, (double)val);
      else if (DstTy->isFloatTy())
        return ConstantFP::get(DstTy, (float)val);
      else {
        if (bDstSigned)
          return Builder.CreateSIToFP(Src, DstTy);
        else
          return Builder.CreateUIToFP(Src, DstTy);
      }
    }
  } else if (ConstantFP *CF = dyn_cast<ConstantFP>(Src)) {
    APFloat v = CF->getValueAPF();
    double dv = v.convertToDouble();
    if (llvm::IntegerType *IT = dyn_cast<llvm::IntegerType>(DstTy)) {
      switch (IT->getBitWidth()) {
      case 32:
        return Builder.getInt32(dv);
      case 64:
        return Builder.getInt64(dv);
      case 16:
        return Builder.getInt16(dv);
      case 8:
        return Builder.getInt8(dv);
      default:
        return nullptr;
      }
    } else {
      if (DstTy->isFloatTy()) {
        float fv = dv;
        return ConstantFP::get(DstTy->getContext(), APFloat(fv));
      } else {
        return Builder.CreateFPTrunc(Src, DstTy);
      }
    }
  } else if (dyn_cast<UndefValue>(Src)) {
    return UndefValue::get(DstTy);
  } else {
    Instruction *I = cast<Instruction>(Src);
    if (SelectInst *SI = dyn_cast<SelectInst>(I)) {
      Value *T = SI->getTrueValue();
      Value *F = SI->getFalseValue();
      Value *Cond = SI->getCondition();
      if (isa<llvm::ConstantInt>(T) && isa<llvm::ConstantInt>(F)) {
        llvm::APInt lhs = cast<llvm::ConstantInt>(T)->getValue();
        llvm::APInt rhs = cast<llvm::ConstantInt>(F)->getValue();
        if (DstTy == Builder.getInt32Ty()) {
          T = Builder.getInt32(lhs.getLimitedValue());
          F = Builder.getInt32(rhs.getLimitedValue());
          Value *Sel = Builder.CreateSelect(Cond, T, F, "cond");
          return Sel;
        } else if (DstTy->isFloatingPointTy()) {
          T = ConstantFP::get(DstTy, int64_t(lhs.getLimitedValue()));
          F = ConstantFP::get(DstTy, int64_t(rhs.getLimitedValue()));
          Value *Sel = Builder.CreateSelect(Cond, T, F, "cond");
          return Sel;
        }
      } else if (isa<llvm::ConstantFP>(T) && isa<llvm::ConstantFP>(F)) {
        llvm::APFloat lhs = cast<llvm::ConstantFP>(T)->getValueAPF();
        llvm::APFloat rhs = cast<llvm::ConstantFP>(F)->getValueAPF();
        double ld = lhs.convertToDouble();
        double rd = rhs.convertToDouble();
        if (DstTy->isFloatTy()) {
          float lf = ld;
          float rf = rd;
          T = ConstantFP::get(DstTy->getContext(), APFloat(lf));
          F = ConstantFP::get(DstTy->getContext(), APFloat(rf));
          Value *Sel = Builder.CreateSelect(Cond, T, F, "cond");
          return Sel;
        } else if (DstTy == Builder.getInt32Ty()) {
          T = Builder.getInt32(ld);
          F = Builder.getInt32(rd);
          Value *Sel = Builder.CreateSelect(Cond, T, F, "cond");
          return Sel;
        } else if (DstTy == Builder.getInt64Ty()) {
          T = Builder.getInt64(ld);
          F = Builder.getInt64(rd);
          Value *Sel = Builder.CreateSelect(Cond, T, F, "cond");
          return Sel;
        }
      }
    } else if (llvm::BinaryOperator *BO = dyn_cast<llvm::BinaryOperator>(I)) {
      // For integer binary operator, do the calc on lowest precision, then cast
      // to dstTy.
      if (I->getType()->isIntegerTy()) {
        bool bSigned = DstType->isSignedIntegerType();
        Value *CastResult =
            CalcHLSLLiteralToLowestPrecision(Builder, BO, bSigned);
        if (!CastResult)
          return nullptr;
        if (dyn_cast<llvm::IntegerType>(DstTy)) {
          if (DstTy == CastResult->getType()) {
            return CastResult;
          } else {
            if (bSigned)
              return Builder.CreateSExtOrTrunc(CastResult, DstTy);
            else
              return Builder.CreateZExtOrTrunc(CastResult, DstTy);
          }
        } else {
          if (bDstSigned)
            return Builder.CreateSIToFP(CastResult, DstTy);
          else
            return Builder.CreateUIToFP(CastResult, DstTy);
        }
      }
    }
    // TODO: support other opcode if need.
    return nullptr;
  }
}

Value *CGMSHLSLRuntime::EmitHLSLMatrixSubscript(CodeGenFunction &CGF,
                                                llvm::Type *RetType,
                                                llvm::Value *Ptr,
                                                llvm::Value *Idx,
                                                clang::QualType Ty) {
  bool isRowMajor =
      hlsl::IsHLSLMatRowMajor(Ty, m_pHLModule->GetHLOptions().bDefaultRowMajor);
  unsigned opcode =
      isRowMajor ? static_cast<unsigned>(HLSubscriptOpcode::RowMatSubscript)
                 : static_cast<unsigned>(HLSubscriptOpcode::ColMatSubscript);
  Value *matBase = Ptr;
  DXASSERT(matBase->getType()->isPointerTy(),
           "matrix subscript should return pointer");

  RetType =
      llvm::PointerType::get(RetType->getPointerElementType(),
                             matBase->getType()->getPointerAddressSpace());

  // Lower mat[Idx] into real idx.
  SmallVector<Value *, 8> args;
  args.emplace_back(Ptr);
  unsigned row, col;
  hlsl::GetHLSLMatRowColCount(Ty, row, col);
  if (isRowMajor) {
    Value *cCol = ConstantInt::get(Idx->getType(), col);
    Value *Base = CGF.Builder.CreateMul(cCol, Idx);
    for (unsigned i = 0; i < col; i++) {
      Value *c = ConstantInt::get(Idx->getType(), i);
      // r * col + c
      Value *matIdx = CGF.Builder.CreateAdd(Base, c);
      args.emplace_back(matIdx);
    }
  } else {
    for (unsigned i = 0; i < col; i++) {
      Value *cMulRow = ConstantInt::get(Idx->getType(), i * row);
      // c * row + r
      Value *matIdx = CGF.Builder.CreateAdd(cMulRow, Idx);
      args.emplace_back(matIdx);
    }
  }

  Value *matSub =
      EmitHLSLMatrixOperationCallImp(CGF.Builder, HLOpcodeGroup::HLSubscript,
                                     opcode, RetType, args, TheModule);
  return matSub;
}

Value *CGMSHLSLRuntime::EmitHLSLMatrixElement(CodeGenFunction &CGF,
                                              llvm::Type *RetType,
                                              ArrayRef<Value *> paramList,
                                              QualType Ty) {
  bool isRowMajor =
    hlsl::IsHLSLMatRowMajor(Ty, m_pHLModule->GetHLOptions().bDefaultRowMajor);
  unsigned opcode =
      isRowMajor ? static_cast<unsigned>(HLSubscriptOpcode::RowMatElement)
                 : static_cast<unsigned>(HLSubscriptOpcode::ColMatElement);

  Value *matBase = paramList[0];
  DXASSERT(matBase->getType()->isPointerTy(),
           "matrix element should return pointer");

  RetType =
      llvm::PointerType::get(RetType->getPointerElementType(),
                             matBase->getType()->getPointerAddressSpace());

  Value *idx = paramList[HLOperandIndex::kMatSubscriptSubOpIdx-1];

  // Lower _m00 into real idx.

  // -1 to avoid opcode param which is added in EmitHLSLMatrixOperationCallImp.
  Value *args[] = {paramList[HLOperandIndex::kMatSubscriptMatOpIdx - 1],
                   paramList[HLOperandIndex::kMatSubscriptSubOpIdx - 1]};
  // For all zero idx. Still all zero idx.
  if (ConstantAggregateZero *zeros = dyn_cast<ConstantAggregateZero>(idx)) {
    Constant *zero = zeros->getAggregateElement((unsigned)0);
    std::vector<Constant *> elts(zeros->getNumElements() >> 1, zero);
    args[HLOperandIndex::kMatSubscriptSubOpIdx - 1] = ConstantVector::get(elts);
  } else {
    ConstantDataSequential *elts = cast<ConstantDataSequential>(idx);
    unsigned count = elts->getNumElements();
    unsigned row, col;
    hlsl::GetHLSLMatRowColCount(Ty, row, col);
    std::vector<Constant *> idxs(count >> 1);
    for (unsigned i = 0; i < count; i += 2) {
      unsigned rowIdx = elts->getElementAsInteger(i);
      unsigned colIdx = elts->getElementAsInteger(i + 1);
      unsigned matIdx = 0;
      if (isRowMajor) {
        matIdx = rowIdx * col + colIdx;
      } else {
        matIdx = colIdx * row + rowIdx;
      }
      idxs[i >> 1] = CGF.Builder.getInt32(matIdx);
    }
    args[HLOperandIndex::kMatSubscriptSubOpIdx - 1] = ConstantVector::get(idxs);
  }

  return EmitHLSLMatrixOperationCallImp(CGF.Builder, HLOpcodeGroup::HLSubscript,
                                        opcode, RetType, args, TheModule);
}

Value *CGMSHLSLRuntime::EmitHLSLMatrixLoad(CGBuilderTy &Builder, Value *Ptr,
                                           QualType Ty) {
  bool isRowMajor =
    hlsl::IsHLSLMatRowMajor(Ty, m_pHLModule->GetHLOptions().bDefaultRowMajor);
  unsigned opcode =
      isRowMajor
          ? static_cast<unsigned>(HLMatLoadStoreOpcode::RowMatLoad)
          : static_cast<unsigned>(HLMatLoadStoreOpcode::ColMatLoad);

  Value *matVal = EmitHLSLMatrixOperationCallImp(
      Builder, HLOpcodeGroup::HLMatLoadStore, opcode,
      Ptr->getType()->getPointerElementType(), {Ptr}, TheModule);
  if (!isRowMajor) {
    // ColMatLoad will return a col major matrix.
    // All matrix Value should be row major.
    // Cast it to row major.
    matVal = EmitHLSLMatrixOperationCallImp(
        Builder, HLOpcodeGroup::HLCast,
        static_cast<unsigned>(HLCastOpcode::ColMatrixToRowMatrix),
        matVal->getType(), {matVal}, TheModule);
  }
  return matVal;
}
void CGMSHLSLRuntime::EmitHLSLMatrixStore(CGBuilderTy &Builder, Value *Val,
                                          Value *DestPtr, QualType Ty) {
  bool isRowMajor =
    hlsl::IsHLSLMatRowMajor(Ty, m_pHLModule->GetHLOptions().bDefaultRowMajor);
  unsigned opcode =
      isRowMajor
          ? static_cast<unsigned>(HLMatLoadStoreOpcode::RowMatStore)
          : static_cast<unsigned>(HLMatLoadStoreOpcode::ColMatStore);

  if (!isRowMajor) {
    Value *ColVal = nullptr;
    // If Val is casted from col major. Just use the original col major val.
    if (CallInst *CI = dyn_cast<CallInst>(Val)) {
      hlsl::HLOpcodeGroup group =
          hlsl::GetHLOpcodeGroupByName(CI->getCalledFunction());
      if (group == HLOpcodeGroup::HLCast) {
        HLCastOpcode castOp = static_cast<HLCastOpcode>(hlsl::GetHLOpcode(CI));
        if (castOp == HLCastOpcode::ColMatrixToRowMatrix) {
          ColVal = CI->getArgOperand(HLOperandIndex::kUnaryOpSrc0Idx);
        }
      }
    }
    if (ColVal) {
      Val = ColVal;
    } else {
      // All matrix Value should be row major.
      // ColMatStore need a col major value.
      // Cast it to row major.
      Val = EmitHLSLMatrixOperationCallImp(
          Builder, HLOpcodeGroup::HLCast,
          static_cast<unsigned>(HLCastOpcode::RowMatrixToColMatrix),
          Val->getType(), {Val}, TheModule);
    }
  }

  EmitHLSLMatrixOperationCallImp(Builder, HLOpcodeGroup::HLMatLoadStore, opcode,
                                 Val->getType(), {DestPtr, Val}, TheModule);
}

Value *CGMSHLSLRuntime::EmitHLSLMatrixLoad(CodeGenFunction &CGF, Value *Ptr,
                                           QualType Ty) {
  return EmitHLSLMatrixLoad(CGF.Builder, Ptr, Ty);
}
void CGMSHLSLRuntime::EmitHLSLMatrixStore(CodeGenFunction &CGF, Value *Val,
                                          Value *DestPtr, QualType Ty) {
  EmitHLSLMatrixStore(CGF.Builder, Val, DestPtr, Ty);
}

// Copy data from srcPtr to destPtr.
static void SimplePtrCopy(Value *DestPtr, Value *SrcPtr,
                          ArrayRef<Value *> idxList, CGBuilderTy &Builder) {
  if (idxList.size() > 1) {
    DestPtr = Builder.CreateInBoundsGEP(DestPtr, idxList);
    SrcPtr = Builder.CreateInBoundsGEP(SrcPtr, idxList);
  }
  llvm::LoadInst *ld = Builder.CreateLoad(SrcPtr);
  Builder.CreateStore(ld, DestPtr);
}
// Get Element val from SrvVal with extract value.
static Value *GetEltVal(Value *SrcVal, ArrayRef<Value*> idxList,
    CGBuilderTy &Builder) {
  Value *Val = SrcVal;
  // Skip beginning pointer type.
  for (unsigned i = 1; i < idxList.size(); i++) {
    ConstantInt *idx = cast<ConstantInt>(idxList[i]);
    llvm::Type *Ty = Val->getType();
    if (Ty->isAggregateType()) {
      Val = Builder.CreateExtractValue(Val, idx->getLimitedValue());
    }
  }
  return Val;
}
// Copy srcVal to destPtr.
static void SimpleValCopy(Value *DestPtr, Value *SrcVal,
                       ArrayRef<Value*> idxList,
                       CGBuilderTy &Builder) {
  Value *DestGEP = Builder.CreateInBoundsGEP(DestPtr, idxList);
  Value *Val = GetEltVal(SrcVal, idxList, Builder);

  Builder.CreateStore(Val, DestGEP);
}

static void SimpleCopy(Value *Dest, Value *Src,
                       ArrayRef<Value *> idxList,
                       CGBuilderTy &Builder) {
  if (Src->getType()->isPointerTy())
    SimplePtrCopy(Dest, Src, idxList, Builder);
  else
    SimpleValCopy(Dest, Src, idxList, Builder);
}

void CGMSHLSLRuntime::FlattenAggregatePtrToGepList(
    CodeGenFunction &CGF, Value *Ptr, SmallVector<Value *, 4> &idxList,
    clang::QualType Type, llvm::Type *Ty, SmallVector<Value *, 4> &GepList,
    SmallVector<QualType, 4> &EltTyList) {
  if (llvm::PointerType *PT = dyn_cast<llvm::PointerType>(Ty)) {
    Constant *idx = Constant::getIntegerValue(
        IntegerType::get(Ty->getContext(), 32), APInt(32, 0));
    idxList.emplace_back(idx);

    FlattenAggregatePtrToGepList(CGF, Ptr, idxList, Type, PT->getElementType(),
                                 GepList, EltTyList);

    idxList.pop_back();
  } else if (HLMatrixType MatTy = HLMatrixType::dyn_cast(Ty)) {
    // Use matLd/St for matrix.
    llvm::Type *EltTy = MatTy.getElementTypeForReg();
    llvm::PointerType *EltPtrTy =
        llvm::PointerType::get(EltTy, Ptr->getType()->getPointerAddressSpace());
    QualType EltQualTy = hlsl::GetHLSLMatElementType(Type);

    Value *matPtr = CGF.Builder.CreateInBoundsGEP(Ptr, idxList);

    // Flatten matrix to elements.
    for (unsigned r = 0; r < MatTy.getNumRows(); r++) {
      for (unsigned c = 0; c < MatTy.getNumColumns(); c++) {
        ConstantInt *cRow = CGF.Builder.getInt32(r);
        ConstantInt *cCol = CGF.Builder.getInt32(c);
        Constant *CV = llvm::ConstantVector::get({cRow, cCol});
        GepList.push_back(
            EmitHLSLMatrixElement(CGF, EltPtrTy, {matPtr, CV}, Type));
        EltTyList.push_back(EltQualTy);
      }
    }

  } else if (StructType *ST = dyn_cast<StructType>(Ty)) {
    if (dxilutil::IsHLSLObjectType(ST)) {
      // Avoid split HLSL object.
      Value *GEP = CGF.Builder.CreateInBoundsGEP(Ptr, idxList);
      GepList.push_back(GEP);
      EltTyList.push_back(Type);
      return;
    }
    const clang::RecordType *RT = Type->getAsStructureType();
    RecordDecl *RD = RT->getDecl();

    const CGRecordLayout &RL = CGF.getTypes().getCGRecordLayout(RD);

    if (const CXXRecordDecl *CXXRD = dyn_cast<CXXRecordDecl>(RD)) {
      if (CXXRD->getNumBases()) {
        // Add base as field.
        for (const auto &I : CXXRD->bases()) {
          const CXXRecordDecl *BaseDecl =
              cast<CXXRecordDecl>(I.getType()->castAs<RecordType>()->getDecl());
          // Skip empty struct.
          if (BaseDecl->field_empty())
            continue;

          QualType parentTy = QualType(BaseDecl->getTypeForDecl(), 0);
          llvm::Type *parentType = CGF.ConvertType(parentTy);

          unsigned i = RL.getNonVirtualBaseLLVMFieldNo(BaseDecl);
          Constant *idx = llvm::Constant::getIntegerValue(
              IntegerType::get(Ty->getContext(), 32), APInt(32, i));
          idxList.emplace_back(idx);

          FlattenAggregatePtrToGepList(CGF, Ptr, idxList, parentTy, parentType,
                                       GepList, EltTyList);
          idxList.pop_back();
        }
      }
    }

    for (auto fieldIter = RD->field_begin(), fieldEnd = RD->field_end();
         fieldIter != fieldEnd; ++fieldIter) {
      unsigned i = RL.getLLVMFieldNo(*fieldIter);
      llvm::Type *ET = ST->getElementType(i);

      Constant *idx = llvm::Constant::getIntegerValue(
          IntegerType::get(Ty->getContext(), 32), APInt(32, i));
      idxList.emplace_back(idx);

      FlattenAggregatePtrToGepList(CGF, Ptr, idxList, fieldIter->getType(), ET,
                                   GepList, EltTyList);

      idxList.pop_back();
    }

  } else if (llvm::ArrayType *AT = dyn_cast<llvm::ArrayType>(Ty)) {
    llvm::Type *ET = AT->getElementType();

    QualType EltType = CGF.getContext().getBaseElementType(Type);

    for (uint32_t i = 0; i < AT->getNumElements(); i++) {
      Constant *idx = Constant::getIntegerValue(
          IntegerType::get(Ty->getContext(), 32), APInt(32, i));
      idxList.emplace_back(idx);

      FlattenAggregatePtrToGepList(CGF, Ptr, idxList, EltType, ET, GepList,
                                   EltTyList);

      idxList.pop_back();
    }
  } else if (llvm::VectorType *VT = dyn_cast<llvm::VectorType>(Ty)) {
    // Flatten vector too.
    QualType EltTy = hlsl::GetHLSLVecElementType(Type);
    for (uint32_t i = 0; i < VT->getNumElements(); i++) {
      Constant *idx = CGF.Builder.getInt32(i);
      idxList.emplace_back(idx);

      Value *GEP = CGF.Builder.CreateInBoundsGEP(Ptr, idxList);
      GepList.push_back(GEP);
      EltTyList.push_back(EltTy);

      idxList.pop_back();
    }
  } else {
    Value *GEP = CGF.Builder.CreateInBoundsGEP(Ptr, idxList);
    GepList.push_back(GEP);
    EltTyList.push_back(Type);
  }
}

void CGMSHLSLRuntime::LoadElements(CodeGenFunction &CGF,
    ArrayRef<Value *> Ptrs, ArrayRef<QualType> QualTys,
    SmallVector<Value *, 4> &Vals) {
  for (size_t i = 0, e = Ptrs.size(); i < e; i++) {
    Value *Ptr = Ptrs[i];
    llvm::Type *Ty = Ptr->getType()->getPointerElementType();
    DXASSERT_LOCALVAR(Ty, Ty->isIntegerTy() || Ty->isFloatingPointTy(), "Expected only element types.");
    Value *Val = CGF.Builder.CreateLoad(Ptr);
    Val = CGF.EmitFromMemory(Val, QualTys[i]);
    Vals.push_back(Val);
  }
}

void CGMSHLSLRuntime::ConvertAndStoreElements(CodeGenFunction &CGF,
    ArrayRef<Value *> SrcVals, ArrayRef<QualType> SrcQualTys,
    ArrayRef<Value *> DstPtrs, ArrayRef<QualType> DstQualTys) {
  for (size_t i = 0, e = DstPtrs.size(); i < e; i++) {
    Value *DstPtr = DstPtrs[i];
    QualType DstQualTy = DstQualTys[i];
    Value *SrcVal = SrcVals[i];
    QualType SrcQualTy = SrcQualTys[i];
    DXASSERT(SrcVal->getType()->isIntegerTy() || SrcVal->getType()->isFloatingPointTy(),
      "Expected only element types.");

    llvm::Value *Result = ConvertScalarOrVector(CGF, SrcVal, SrcQualTy, DstQualTy);
    Result = CGF.EmitToMemory(Result, DstQualTy);
    CGF.Builder.CreateStore(Result, DstPtr);
  }
}

// Copy data from SrcPtr to DestPtr.
// For matrix, use MatLoad/MatStore.
// For matrix array, EmitHLSLAggregateCopy on each element.
// For struct or array, use memcpy.
// Other just load/store.
void CGMSHLSLRuntime::EmitHLSLAggregateCopy(
    CodeGenFunction &CGF, llvm::Value *SrcPtr, llvm::Value *DestPtr,
    SmallVector<Value *, 4> &idxList, clang::QualType SrcType,
    clang::QualType DestType, llvm::Type *Ty) {
  if (llvm::PointerType *PT = dyn_cast<llvm::PointerType>(Ty)) {
    Constant *idx = Constant::getIntegerValue(
        IntegerType::get(Ty->getContext(), 32), APInt(32, 0));
    idxList.emplace_back(idx);

    EmitHLSLAggregateCopy(CGF, SrcPtr, DestPtr, idxList, SrcType, DestType,
                          PT->getElementType());

    idxList.pop_back();
  } else if (dxilutil::IsHLSLMatrixType(Ty)) {
    // Use matLd/St for matrix.
    Value *srcGEP = CGF.Builder.CreateInBoundsGEP(SrcPtr, idxList);
    Value *dstGEP = CGF.Builder.CreateInBoundsGEP(DestPtr, idxList);
    Value *ldMat = EmitHLSLMatrixLoad(CGF, srcGEP, SrcType);
    EmitHLSLMatrixStore(CGF, ldMat, dstGEP, DestType);
  } else if (StructType *ST = dyn_cast<StructType>(Ty)) {
    if (dxilutil::IsHLSLObjectType(ST)) {
      // Avoid split HLSL object.
      SimpleCopy(DestPtr, SrcPtr, idxList, CGF.Builder);
      return;
    }
    Value *srcGEP = CGF.Builder.CreateInBoundsGEP(SrcPtr, idxList);
    Value *dstGEP = CGF.Builder.CreateInBoundsGEP(DestPtr, idxList);
    unsigned size = this->TheModule.getDataLayout().getTypeAllocSize(ST);
    // Memcpy struct.
    CGF.Builder.CreateMemCpy(dstGEP, srcGEP, size, 1);
  } else if (llvm::ArrayType *AT = dyn_cast<llvm::ArrayType>(Ty)) {
    if (!HLMatrixType::isMatrixArray(Ty)) {
      Value *srcGEP = CGF.Builder.CreateInBoundsGEP(SrcPtr, idxList);
      Value *dstGEP = CGF.Builder.CreateInBoundsGEP(DestPtr, idxList);
      unsigned size = this->TheModule.getDataLayout().getTypeAllocSize(AT);
      // Memcpy non-matrix array.
      CGF.Builder.CreateMemCpy(dstGEP, srcGEP, size, 1);
    } else {
      llvm::Type *ET = AT->getElementType();
      QualType EltDestType = CGF.getContext().getBaseElementType(DestType);
      QualType EltSrcType = CGF.getContext().getBaseElementType(SrcType);

      for (uint32_t i = 0; i < AT->getNumElements(); i++) {
        Constant *idx = Constant::getIntegerValue(
            IntegerType::get(Ty->getContext(), 32), APInt(32, i));
        idxList.emplace_back(idx);

        EmitHLSLAggregateCopy(CGF, SrcPtr, DestPtr, idxList, EltSrcType,
                              EltDestType, ET);

        idxList.pop_back();
      }
    }
  } else {
    SimpleCopy(DestPtr, SrcPtr, idxList, CGF.Builder);
  }
}

void CGMSHLSLRuntime::EmitHLSLAggregateCopy(CodeGenFunction &CGF, llvm::Value *SrcPtr,
    llvm::Value *DestPtr,
    clang::QualType Ty) {
    SmallVector<Value *, 4> idxList;
    EmitHLSLAggregateCopy(CGF, SrcPtr, DestPtr, idxList, Ty, Ty, SrcPtr->getType());
}
// To memcpy, need element type match.
// For struct type, the layout should match in cbuffer layout.
// struct { float2 x; float3 y; } will not match struct { float3 x; float2 y; }.
// struct { float2 x; float3 y; } will not match array of float.
static bool IsTypeMatchForMemcpy(llvm::Type *SrcTy, llvm::Type *DestTy) {
  llvm::Type *SrcEltTy = dxilutil::GetArrayEltTy(SrcTy);
  llvm::Type *DestEltTy = dxilutil::GetArrayEltTy(DestTy);
  if (SrcEltTy == DestEltTy)
    return true;

  llvm::StructType *SrcST = dyn_cast<llvm::StructType>(SrcEltTy);
  llvm::StructType *DestST = dyn_cast<llvm::StructType>(DestEltTy);
  if (SrcST && DestST) {
    // Only allow identical struct.
    return SrcST->isLayoutIdentical(DestST);
  } else if (!SrcST && !DestST) {
    // For basic type, if one is array, one is not array, layout is different.
    // If both array, type mismatch. If both basic, copy should be fine.
    // So all return false.
    return false;
  } else {
    // One struct, one basic type.
    // Make sure all struct element match the basic type and basic type is
    // vector4.
    llvm::StructType *ST = SrcST ? SrcST : DestST;
    llvm::Type *Ty = SrcST ? DestEltTy : SrcEltTy;
    if (!Ty->isVectorTy())
      return false;
    if (Ty->getVectorNumElements() != 4)
      return false;
    for (llvm::Type *EltTy : ST->elements()) {
      if (EltTy != Ty)
        return false;
    }
    return true;
  }
}

void CGMSHLSLRuntime::EmitHLSLFlatConversionAggregateCopy(CodeGenFunction &CGF, llvm::Value *SrcPtr,
    clang::QualType SrcTy,
    llvm::Value *DestPtr,
    clang::QualType DestTy) {
  llvm::Type *SrcPtrTy = SrcPtr->getType()->getPointerElementType();
  llvm::Type *DestPtrTy = DestPtr->getType()->getPointerElementType();

  bool bDefaultRowMajor = m_pHLModule->GetHLOptions().bDefaultRowMajor;
  if (SrcPtrTy == DestPtrTy) {
    bool bMatArrayRotate = false;
    if (HLMatrixType::isMatrixArrayPtr(SrcPtr->getType())) {
      QualType SrcEltTy = GetArrayEltType(SrcTy);
      QualType DestEltTy = GetArrayEltType(DestTy);
      if (GetMatrixMajor(SrcEltTy, bDefaultRowMajor) !=
          GetMatrixMajor(DestEltTy, bDefaultRowMajor)) {
        bMatArrayRotate = true;
      }
    }
    if (!bMatArrayRotate) {
      // Memcpy if type is match.
      unsigned size = TheModule.getDataLayout().getTypeAllocSize(SrcPtrTy);
      CGF.Builder.CreateMemCpy(DestPtr, SrcPtr, size, 1);
      return;
    }
  } else if (dxilutil::IsHLSLObjectType(dxilutil::GetArrayEltTy(SrcPtrTy)) &&
             dxilutil::IsHLSLObjectType(dxilutil::GetArrayEltTy(DestPtrTy))) {
    unsigned sizeSrc = TheModule.getDataLayout().getTypeAllocSize(SrcPtrTy);
    unsigned sizeDest = TheModule.getDataLayout().getTypeAllocSize(DestPtrTy);
    CGF.Builder.CreateMemCpy(DestPtr, SrcPtr, std::max(sizeSrc, sizeDest), 1);
    return;
  } else if (GlobalVariable *GV = dyn_cast<GlobalVariable>(DestPtr)) {
    if (GV->isInternalLinkage(GV->getLinkage()) &&
        IsTypeMatchForMemcpy(SrcPtrTy, DestPtrTy)) {
      unsigned sizeSrc = TheModule.getDataLayout().getTypeAllocSize(SrcPtrTy);
      unsigned sizeDest = TheModule.getDataLayout().getTypeAllocSize(DestPtrTy);
      CGF.Builder.CreateMemCpy(DestPtr, SrcPtr, std::min(sizeSrc, sizeDest), 1);
      return;
    }
  }

  // It is possible to implement EmitHLSLAggregateCopy, EmitHLSLAggregateStore
  // the same way. But split value to scalar will generate many instruction when
  // src type is same as dest type.
  SmallVector<Value *, 4> GEPIdxStack;
  SmallVector<Value *, 4> SrcPtrs;
  SmallVector<QualType, 4> SrcQualTys;
  FlattenAggregatePtrToGepList(CGF, SrcPtr, GEPIdxStack, SrcTy, SrcPtr->getType(),
                               SrcPtrs, SrcQualTys);

  SmallVector<Value *, 4> SrcVals;
  LoadElements(CGF, SrcPtrs, SrcQualTys, SrcVals);

  GEPIdxStack.clear();
  SmallVector<Value *, 4> DstPtrs;
  SmallVector<QualType, 4> DstQualTys;
  FlattenAggregatePtrToGepList(CGF, DestPtr, GEPIdxStack, DestTy,
                               DestPtr->getType(), DstPtrs, DstQualTys);

  ConvertAndStoreElements(CGF, SrcVals, SrcQualTys, DstPtrs, DstQualTys);
}

void CGMSHLSLRuntime::EmitHLSLAggregateStore(CodeGenFunction &CGF, llvm::Value *SrcVal,
    llvm::Value *DestPtr,
    clang::QualType Ty) {
    DXASSERT(0, "aggregate return type will use SRet, no aggregate store should exist");
}

// Either copies a scalar to a scalar, a scalar to a vector, or splats a scalar to a vector
static void SimpleFlatValCopy(CodeGenFunction &CGF, 
    Value *SrcVal, QualType SrcQualTy, Value *DstPtr, QualType DstQualTy) {
  DXASSERT(SrcVal->getType() == CGF.ConvertType(SrcQualTy), "QualType/Type mismatch!");
  
  llvm::Type *DstTy = DstPtr->getType()->getPointerElementType();
  DXASSERT(DstTy == CGF.ConvertTypeForMem(DstQualTy), "QualType/Type mismatch!");

  llvm::VectorType *DstVecTy = dyn_cast<llvm::VectorType>(DstTy);
  QualType DstScalarQualTy = DstQualTy;
  if (DstVecTy) {
    DstScalarQualTy = hlsl::GetHLSLVecElementType(DstQualTy);
  }

  Value *ResultScalar = ConvertScalarOrVector(CGF, SrcVal, SrcQualTy, DstScalarQualTy);
  ResultScalar = CGF.EmitToMemory(ResultScalar, DstScalarQualTy);

  if (DstVecTy) {
    llvm::VectorType *DstScalarVecTy = llvm::VectorType::get(ResultScalar->getType(), 1);
    Value *ResultScalarVec = CGF.Builder.CreateInsertElement(
      UndefValue::get(DstScalarVecTy), ResultScalar, (uint64_t)0);
    std::vector<int> ShufIdx(DstVecTy->getNumElements(), 0);
    Value *ResultVec = CGF.Builder.CreateShuffleVector(ResultScalarVec, ResultScalarVec, ShufIdx);
    CGF.Builder.CreateStore(ResultVec, DstPtr);
  } else
    CGF.Builder.CreateStore(ResultScalar, DstPtr);
}

void CGMSHLSLRuntime::EmitHLSLFlatConversion(
    CodeGenFunction &CGF, Value *SrcVal, llvm::Value *DestPtr,
    SmallVector<Value *, 4> &idxList, QualType Type, QualType SrcType,
    llvm::Type *Ty) {
  if (llvm::PointerType *PT = dyn_cast<llvm::PointerType>(Ty)) {
    idxList.emplace_back(CGF.Builder.getInt32(0));

    EmitHLSLFlatConversion(CGF, SrcVal, DestPtr, idxList, Type,
                                      SrcType, PT->getElementType());

    idxList.pop_back();
  } else if (HLMatrixType MatTy = HLMatrixType::dyn_cast(Ty)) {
    // Use matLd/St for matrix.
    Value *dstGEP = CGF.Builder.CreateInBoundsGEP(DestPtr, idxList);
    llvm::Type *EltTy = MatTy.getElementTypeForReg();

    llvm::VectorType *VT1 = llvm::VectorType::get(EltTy, 1);
    SrcVal = ConvertScalarOrVector(CGF, SrcVal, SrcType, hlsl::GetHLSLMatElementType(Type));

    // Splat the value
    Value *V1 = CGF.Builder.CreateInsertElement(UndefValue::get(VT1), SrcVal,
                                                (uint64_t)0);
    std::vector<int> shufIdx(MatTy.getNumElements(), 0);
    Value *VecMat = CGF.Builder.CreateShuffleVector(V1, V1, shufIdx);
    Value *MatInit = EmitHLSLMatrixOperationCallImp(
        CGF.Builder, HLOpcodeGroup::HLInit, 0, Ty, {VecMat}, TheModule);
    EmitHLSLMatrixStore(CGF, MatInit, dstGEP, Type);
  } else if (StructType *ST = dyn_cast<StructType>(Ty)) {
    DXASSERT(!dxilutil::IsHLSLObjectType(ST), "cannot cast to hlsl object, Sema should reject");

    const clang::RecordType *RT = Type->getAsStructureType();
    RecordDecl *RD = RT->getDecl();

    const CGRecordLayout &RL = CGF.getTypes().getCGRecordLayout(RD);
    // Take care base.
    if (const CXXRecordDecl *CXXRD = dyn_cast<CXXRecordDecl>(RD)) {
      if (CXXRD->getNumBases()) {
        for (const auto &I : CXXRD->bases()) {
          const CXXRecordDecl *BaseDecl =
              cast<CXXRecordDecl>(I.getType()->castAs<RecordType>()->getDecl());
          if (BaseDecl->field_empty())
            continue;
          QualType parentTy = QualType(BaseDecl->getTypeForDecl(), 0);
          unsigned i = RL.getNonVirtualBaseLLVMFieldNo(BaseDecl);

          llvm::Type *ET = ST->getElementType(i);
          Constant *idx = llvm::Constant::getIntegerValue(
              IntegerType::get(Ty->getContext(), 32), APInt(32, i));
          idxList.emplace_back(idx);
          EmitHLSLFlatConversion(CGF, SrcVal, DestPtr, idxList,
                                            parentTy, SrcType, ET);
          idxList.pop_back();
        }
      }
    }
    for (auto fieldIter = RD->field_begin(), fieldEnd = RD->field_end();
         fieldIter != fieldEnd; ++fieldIter) {
      unsigned i = RL.getLLVMFieldNo(*fieldIter);
      llvm::Type *ET = ST->getElementType(i);

      Constant *idx = llvm::Constant::getIntegerValue(
          IntegerType::get(Ty->getContext(), 32), APInt(32, i));
      idxList.emplace_back(idx);

      EmitHLSLFlatConversion(CGF, SrcVal, DestPtr, idxList,
                                        fieldIter->getType(), SrcType, ET);

      idxList.pop_back();
    }

  } else if (llvm::ArrayType *AT = dyn_cast<llvm::ArrayType>(Ty)) {
    llvm::Type *ET = AT->getElementType();

    QualType EltType = CGF.getContext().getBaseElementType(Type);

    for (uint32_t i = 0; i < AT->getNumElements(); i++) {
      Constant *idx = Constant::getIntegerValue(
          IntegerType::get(Ty->getContext(), 32), APInt(32, i));
      idxList.emplace_back(idx);

      EmitHLSLFlatConversion(CGF, SrcVal, DestPtr, idxList, EltType,
                                        SrcType, ET);

      idxList.pop_back();
    }
  } else {
    DestPtr = CGF.Builder.CreateInBoundsGEP(DestPtr, idxList);
    SimpleFlatValCopy(CGF, SrcVal, SrcType, DestPtr, Type);
  }
}

void CGMSHLSLRuntime::EmitHLSLFlatConversion(CodeGenFunction &CGF,
                                             Value *Val,
                                             Value *DestPtr,
                                             QualType Ty,
                                             QualType SrcTy) {
  if (SrcTy->isBuiltinType()) {
    SmallVector<Value *, 4> idxList;
    // Add first 0 for DestPtr.
    idxList.emplace_back(CGF.Builder.getInt32(0));

    EmitHLSLFlatConversion(
        CGF, Val, DestPtr, idxList, Ty, SrcTy,
        DestPtr->getType()->getPointerElementType());
  }
  else {
    SmallVector<Value *, 4> GEPIdxStack;
    SmallVector<Value *, 4> DstPtrs;
    SmallVector<QualType, 4> DstQualTys;
    FlattenAggregatePtrToGepList(CGF, DestPtr, GEPIdxStack, Ty, DestPtr->getType(), DstPtrs, DstQualTys);

    SmallVector<Value *, 4> SrcVals;
    SmallVector<QualType, 4> SrcQualTys;
    FlattenValToInitList(CGF, SrcVals, SrcQualTys, SrcTy, Val);

    ConvertAndStoreElements(CGF, SrcVals, SrcQualTys, DstPtrs, DstQualTys);
  }
}

void CGMSHLSLRuntime::EmitHLSLRootSignature(CodeGenFunction &CGF,
                                            HLSLRootSignatureAttr *RSA,
                                            Function *Fn) {
  // Only parse root signature for entry function.
  if (Fn != Entry.Func)
    return;

  StringRef StrRef = RSA->getSignatureName();
  DiagnosticsEngine &Diags = CGF.getContext().getDiagnostics();
  SourceLocation SLoc = RSA->getLocation();
  RootSignatureHandle RootSigHandle;
  clang::CompileRootSignature(StrRef, Diags, SLoc, rootSigVer, DxilRootSignatureCompilationFlags::GlobalRootSignature, &RootSigHandle);
  if (!RootSigHandle.IsEmpty()) {
    RootSigHandle.EnsureSerializedAvailable();
    m_pHLModule->SetSerializedRootSignature(RootSigHandle.GetSerializedBytes(),
                                            RootSigHandle.GetSerializedSize());
  }
}

void CGMSHLSLRuntime::EmitHLSLOutParamConversionInit(
    CodeGenFunction &CGF, const FunctionDecl *FD, const CallExpr *E,
    llvm::SmallVector<LValue, 8> &castArgList,
    llvm::SmallVector<const Stmt *, 8> &argList,
    const std::function<void(const VarDecl *, llvm::Value *)> &TmpArgMap) {
  // Special case: skip first argument of CXXOperatorCall (it is "this").
  unsigned ArgsToSkip = isa<CXXOperatorCallExpr>(E) ? 1 : 0;
  for (uint32_t i = 0; i < FD->getNumParams(); i++) {
    const ParmVarDecl *Param = FD->getParamDecl(i);
    const Expr *Arg = E->getArg(i+ArgsToSkip);
    QualType ParamTy = Param->getType().getNonReferenceType();
    bool isObject = dxilutil::IsHLSLObjectType(CGF.ConvertTypeForMem(ParamTy));
    bool isAggregateType = !isObject &&
      (ParamTy->isArrayType() || ParamTy->isRecordType()) &&
      !hlsl::IsHLSLVecMatType(ParamTy);

    bool EmitRValueAgg = false;
    bool RValOnRef = false;
    if (!Param->isModifierOut()) {
<<<<<<< HEAD
      if (!isAggregateType && !isObject) {
=======
      if (!hlsl::IsHLSLAggregateType(ParamTy)) {
>>>>>>> 333931eb
        if (Arg->isRValue() && Param->getType()->isReferenceType()) {
          // RValue on a reference type.
          if (const CStyleCastExpr *cCast = dyn_cast<CStyleCastExpr>(Arg)) {
            // TODO: Evolving this to warn then fail in future language versions.
            // Allow special case like cast uint to uint for back-compat.
            if (cCast->getCastKind() == CastKind::CK_NoOp) {
              if (const ImplicitCastExpr *cast =
                      dyn_cast<ImplicitCastExpr>(cCast->getSubExpr())) {
                if (cast->getCastKind() == CastKind::CK_LValueToRValue) {
                  // update the arg
                  argList[i] = cast->getSubExpr();
                  continue;
                }
              }
            }
          }
          // EmitLValue will report error.
          // Mark RValOnRef to create tmpArg for it.
          RValOnRef = true;
        } else {
          continue;
        }
      } else if (isAggregateType) {
        // aggregate in-only - emit RValue, unless LValueToRValue cast
        EmitRValueAgg = true;
        if (const ImplicitCastExpr *cast =
                dyn_cast<ImplicitCastExpr>(Arg)) {
          if (cast->getCastKind() == CastKind::CK_LValueToRValue) {
            EmitRValueAgg = false;
          }
        }
      } else {
        // Must be object
        DXASSERT(isObject, "otherwise, flow condition changed, breaking assumption");
        // in-only objects should be skipped to preserve previous behavior.
        continue;
      }
    }

    // Skip unbounded array, since we cannot preserve copy-in copy-out
    // semantics for these.
    if (ParamTy->isIncompleteArrayType()) {
      continue;
    }

    if (!Param->isModifierOut() && !RValOnRef) {
      // No need to copy arg to in-only param for hlsl intrinsic.
      if (const FunctionDecl *Callee = E->getDirectCallee()) {
        if (Callee->hasAttr<HLSLIntrinsicAttr>())
          continue;
      }
    }


    // get original arg
    // FIXME: This will not emit in correct argument order with the other
    //        arguments. This should be integrated into
    //        CodeGenFunction::EmitCallArg if possible.
    RValue argRV; // emit this if aggregate arg on in-only param
    LValue argLV; // otherwise, we may emit this
    llvm::Value *argAddr = nullptr;
    QualType argType = Arg->getType();
    CharUnits argAlignment;
    if (EmitRValueAgg) {
      argRV = CGF.EmitAnyExprToTemp(Arg);
      argAddr = argRV.getAggregateAddr(); // must be alloca
      argAlignment = CharUnits::fromQuantity(cast<AllocaInst>(argAddr)->getAlignment());
      argLV = LValue::MakeAddr(argAddr, ParamTy, argAlignment, CGF.getContext());
    } else {
      argLV = CGF.EmitLValue(Arg);
      if (argLV.isSimple())
        argAddr = argLV.getAddress();
      argType = argLV.getType();  // TBD: Can this be different than Arg->getType()?
      argAlignment = argLV.getAlignment();
    }
    // After emit Arg, we must update the argList[i],
    // otherwise we get double emit of the expression.

    // create temp Var
    VarDecl *tmpArg =
        VarDecl::Create(CGF.getContext(), const_cast<FunctionDecl *>(FD),
                        SourceLocation(), SourceLocation(),
                        /*IdentifierInfo*/ nullptr, ParamTy,
                        CGF.getContext().getTrivialTypeSourceInfo(ParamTy),
                        StorageClass::SC_Auto);

    bool isEmptyAggregate = false;
    if (isAggregateType) {
      DXASSERT(argAddr, "should be RV or simple LV");
      llvm::Type *ElTy = argAddr->getType()->getPointerElementType();
      while (ElTy->isArrayTy())
        ElTy = ElTy->getArrayElementType();
      if (llvm::StructType *ST = dyn_cast<StructType>(ElTy)) {
        DxilStructAnnotation *SA = m_pHLModule->GetTypeSystem().GetStructAnnotation(ST);
        isEmptyAggregate = SA && SA->IsEmptyStruct();
      }
    }

    // Aggregate type will be indirect param convert to pointer type.
    // So don't update to ReferenceType, use RValue for it.
    const DeclRefExpr *tmpRef = DeclRefExpr::Create(
        CGF.getContext(), NestedNameSpecifierLoc(), SourceLocation(), tmpArg,
        /*enclosing*/ false, tmpArg->getLocation(), ParamTy,
        (isAggregateType || isObject) ? VK_RValue : VK_LValue);

    // must update the arg, since we did emit Arg, else we get double emit.
    argList[i] = tmpRef;

    // create alloc for the tmp arg
    Value *tmpArgAddr = nullptr;
    BasicBlock *InsertBlock = CGF.Builder.GetInsertBlock();
    Function *F = InsertBlock->getParent();

    // Make sure the alloca is in entry block to stop inline create stacksave.
    IRBuilder<> AllocaBuilder(dxilutil::FindAllocaInsertionPt(F));
    tmpArgAddr = AllocaBuilder.CreateAlloca(CGF.ConvertTypeForMem(ParamTy));

    // add it to local decl map
    TmpArgMap(tmpArg, tmpArgAddr);

    // If param is empty, copy in/out will just create problems.
    // No copy will result in undef, which is fine.
    if (isEmptyAggregate)
      continue;

    LValue tmpLV = LValue::MakeAddr(tmpArgAddr, ParamTy, argAlignment,
                                    CGF.getContext());

    // save for cast after call
    if (Param->isModifierOut()) {
      castArgList.emplace_back(tmpLV);
      castArgList.emplace_back(argLV);
    }

    // cast before the call
    if (Param->isModifierIn() &&
        // Don't copy object
        !isObject) {
      QualType ArgTy = Arg->getType();
      Value *outVal = nullptr;
<<<<<<< HEAD
      if (!isAggregateType) {
=======
      bool isAggregateTy = hlsl::IsHLSLAggregateType(ParamTy);
      if (!isAggregateTy) {
>>>>>>> 333931eb
        if (!IsHLSLMatType(ParamTy)) {
          RValue outRVal = CGF.EmitLoadOfLValue(argLV, SourceLocation());
          outVal = outRVal.getScalarVal();
        } else {
          DXASSERT(argAddr, "should be RV or simple LV");
          outVal = EmitHLSLMatrixLoad(CGF, argAddr, ArgTy);
        }

        llvm::Type *ToTy = tmpArgAddr->getType()->getPointerElementType();
        if (dxilutil::IsHLSLMatrixType(ToTy)) {
          Value *castVal = CGF.Builder.CreateBitCast(outVal, ToTy);
          EmitHLSLMatrixStore(CGF, castVal, tmpArgAddr, ParamTy);
        }
        else {
          Value *castVal = ConvertScalarOrVector(CGF, outVal, argType, ParamTy);
          castVal = CGF.EmitToMemory(castVal, ParamTy);
          CGF.Builder.CreateStore(castVal, tmpArgAddr);
        }
      } else {
        DXASSERT(argAddr, "should be RV or simple LV");
        SmallVector<Value *, 4> idxList;
        EmitHLSLAggregateCopy(CGF, argAddr, tmpArgAddr,
                              idxList, ArgTy, ParamTy,
                              argAddr->getType());
      }
    }
  }
}

void CGMSHLSLRuntime::EmitHLSLOutParamConversionCopyBack(
    CodeGenFunction &CGF, llvm::SmallVector<LValue, 8> &castArgList) {
  for (uint32_t i = 0; i < castArgList.size(); i += 2) {
    // cast after the call
    LValue tmpLV = castArgList[i];
    LValue argLV = castArgList[i + 1];
    QualType ArgTy = argLV.getType().getNonReferenceType();
    QualType ParamTy = tmpLV.getType().getNonReferenceType();

    Value *tmpArgAddr = tmpLV.getAddress();
    
    Value *outVal = nullptr;

    bool isAggregateTy = hlsl::IsHLSLAggregateType(ArgTy);

    bool isObject = dxilutil::IsHLSLObjectType(
       tmpArgAddr->getType()->getPointerElementType());
    if (!isObject) {
      if (!isAggregateTy) {
        if (!IsHLSLMatType(ParamTy))
          outVal = CGF.Builder.CreateLoad(tmpArgAddr);
        else
          outVal = EmitHLSLMatrixLoad(CGF, tmpArgAddr, ParamTy);

        outVal = CGF.EmitFromMemory(outVal, ParamTy);

        llvm::Type *ToTy = CGF.ConvertType(ArgTy);
        llvm::Type *FromTy = outVal->getType();
        Value *castVal = outVal;
        if (ToTy == FromTy) {
          // Don't need cast.
        } else if (ToTy->getScalarType() == FromTy->getScalarType()) {
          if (ToTy->getScalarType() == ToTy) {
            DXASSERT(FromTy->isVectorTy() &&
                         FromTy->getVectorNumElements() == 1,
                     "must be vector of 1 element");
            castVal = CGF.Builder.CreateExtractElement(outVal, (uint64_t)0);
          } else {
            DXASSERT(!FromTy->isVectorTy(), "must be scalar type");
            DXASSERT(ToTy->isVectorTy() && ToTy->getVectorNumElements() == 1,
                     "must be vector of 1 element");
            castVal = UndefValue::get(ToTy);
            castVal =
                CGF.Builder.CreateInsertElement(castVal, outVal, (uint64_t)0);
          }
        } else {
          castVal = ConvertScalarOrVector(CGF,
            outVal, tmpLV.getType(), argLV.getType());
        }
        if (!dxilutil::IsHLSLMatrixType(ToTy))
          CGF.EmitStoreThroughLValue(RValue::get(castVal), argLV);
        else {
          Value *destPtr = argLV.getAddress();
          EmitHLSLMatrixStore(CGF, castVal, destPtr, ArgTy);
        }
      } else {
        SmallVector<Value *, 4> idxList;
        EmitHLSLAggregateCopy(CGF, tmpLV.getAddress(), argLV.getAddress(),
                              idxList, ParamTy, ArgTy,
                              argLV.getAddress()->getType());
      }
    } else
      tmpArgAddr->replaceAllUsesWith(argLV.getAddress());
  }
}

CGHLSLRuntime *CodeGen::CreateMSHLSLRuntime(CodeGenModule &CGM) {
  return new CGMSHLSLRuntime(CGM);
}<|MERGE_RESOLUTION|>--- conflicted
+++ resolved
@@ -7012,11 +7012,7 @@
     bool EmitRValueAgg = false;
     bool RValOnRef = false;
     if (!Param->isModifierOut()) {
-<<<<<<< HEAD
       if (!isAggregateType && !isObject) {
-=======
-      if (!hlsl::IsHLSLAggregateType(ParamTy)) {
->>>>>>> 333931eb
         if (Arg->isRValue() && Param->getType()->isReferenceType()) {
           // RValue on a reference type.
           if (const CStyleCastExpr *cCast = dyn_cast<CStyleCastExpr>(Arg)) {
@@ -7157,12 +7153,7 @@
         !isObject) {
       QualType ArgTy = Arg->getType();
       Value *outVal = nullptr;
-<<<<<<< HEAD
       if (!isAggregateType) {
-=======
-      bool isAggregateTy = hlsl::IsHLSLAggregateType(ParamTy);
-      if (!isAggregateTy) {
->>>>>>> 333931eb
         if (!IsHLSLMatType(ParamTy)) {
           RValue outRVal = CGF.EmitLoadOfLValue(argLV, SourceLocation());
           outVal = outRVal.getScalarVal();
