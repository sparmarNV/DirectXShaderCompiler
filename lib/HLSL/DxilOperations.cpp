///////////////////////////////////////////////////////////////////////////////
//                                                                           //
// DxilOperations.cpp                                                        //
// Copyright (C) Microsoft Corporation. All rights reserved.                 //
// This file is distributed under the University of Illinois Open Source     //
// License. See LICENSE.TXT for details.                                     //
//                                                                           //
// Implementation of DXIL operation tables.                                  //
//                                                                           //
///////////////////////////////////////////////////////////////////////////////

#include "dxc/HLSL/DxilOperations.h"
#include "dxc/Support/Global.h"
#include "dxc/HLSL/DxilModule.h"
#include "dxc/HLSL/HLModule.h"

#include "llvm/ADT/ArrayRef.h"
#include "llvm/IR/LLVMContext.h"
#include "llvm/IR/Module.h"
#include "llvm/IR/Type.h"
#include "llvm/IR/Constants.h"
#include "llvm/IR/Instructions.h"

using namespace llvm;
using std::vector;
using std::string;


namespace hlsl {

using OC = OP::OpCode;
using OCC = OP::OpCodeClass;

//------------------------------------------------------------------------------
//
//  OP class const-static data and related static methods.
//
/* <py>
import hctdb_instrhelp
</py> */
/* <py::lines('OPCODE-OLOADS')>hctdb_instrhelp.get_oloads_props()</py>*/
// OPCODE-OLOADS:BEGIN
const OP::OpCodeProperty OP::m_OpCodeProps[(unsigned)OP::OpCode::NumOpCodes] = {
<<<<<<< HEAD
//   OpCode                       OpCode name,                OpCodeClass                    OpCodeClass name,              void,     h,     f,     d,    i1,    i8,   i16,   i32,   i64,   udt,   obj,  function attribute
  // Temporary, indexable, input, output registers                                                                          void,     h,     f,     d,    i1,    i8,   i16,   i32,   i64,   udt,  obj,  function attribute
  {  OC::TempRegLoad,             "TempRegLoad",              OCC::TempRegLoad,              "tempRegLoad",                false,  true,  true, false, false, false,  true,  true, false, false, false, Attribute::ReadOnly, },
  {  OC::TempRegStore,            "TempRegStore",             OCC::TempRegStore,             "tempRegStore",               false,  true,  true, false, false, false,  true,  true, false, false, false, Attribute::None,     },
  {  OC::MinPrecXRegLoad,         "MinPrecXRegLoad",          OCC::MinPrecXRegLoad,          "minPrecXRegLoad",            false,  true, false, false, false, false,  true, false, false, false, false, Attribute::ReadOnly, },
  {  OC::MinPrecXRegStore,        "MinPrecXRegStore",         OCC::MinPrecXRegStore,         "minPrecXRegStore",           false,  true, false, false, false, false,  true, false, false, false, false, Attribute::None,     },
  {  OC::LoadInput,               "LoadInput",                OCC::LoadInput,                "loadInput",                  false,  true,  true, false, false, false,  true,  true, false, false, false, Attribute::ReadNone, },
  {  OC::StoreOutput,             "StoreOutput",              OCC::StoreOutput,              "storeOutput",                false,  true,  true, false, false, false,  true,  true, false, false, false, Attribute::None,     },

  // Unary float                                                                                                            void,     h,     f,     d,    i1,    i8,   i16,   i32,   i64,   udt,  obj,  function attribute
  {  OC::FAbs,                    "FAbs",                     OCC::Unary,                    "unary",                      false,  true,  true,  true, false, false, false, false, false, false, false, Attribute::ReadNone, },
  {  OC::Saturate,                "Saturate",                 OCC::Unary,                    "unary",                      false,  true,  true,  true, false, false, false, false, false, false, false, Attribute::ReadNone, },
  {  OC::IsNaN,                   "IsNaN",                    OCC::IsSpecialFloat,           "isSpecialFloat",             false,  true,  true, false, false, false, false, false, false, false, false, Attribute::ReadNone, },
  {  OC::IsInf,                   "IsInf",                    OCC::IsSpecialFloat,           "isSpecialFloat",             false,  true,  true, false, false, false, false, false, false, false, false, Attribute::ReadNone, },
  {  OC::IsFinite,                "IsFinite",                 OCC::IsSpecialFloat,           "isSpecialFloat",             false,  true,  true, false, false, false, false, false, false, false, false, Attribute::ReadNone, },
  {  OC::IsNormal,                "IsNormal",                 OCC::IsSpecialFloat,           "isSpecialFloat",             false,  true,  true, false, false, false, false, false, false, false, false, Attribute::ReadNone, },
  {  OC::Cos,                     "Cos",                      OCC::Unary,                    "unary",                      false,  true,  true, false, false, false, false, false, false, false, false, Attribute::ReadNone, },
  {  OC::Sin,                     "Sin",                      OCC::Unary,                    "unary",                      false,  true,  true, false, false, false, false, false, false, false, false, Attribute::ReadNone, },
  {  OC::Tan,                     "Tan",                      OCC::Unary,                    "unary",                      false,  true,  true, false, false, false, false, false, false, false, false, Attribute::ReadNone, },
  {  OC::Acos,                    "Acos",                     OCC::Unary,                    "unary",                      false,  true,  true, false, false, false, false, false, false, false, false, Attribute::ReadNone, },
  {  OC::Asin,                    "Asin",                     OCC::Unary,                    "unary",                      false,  true,  true, false, false, false, false, false, false, false, false, Attribute::ReadNone, },
  {  OC::Atan,                    "Atan",                     OCC::Unary,                    "unary",                      false,  true,  true, false, false, false, false, false, false, false, false, Attribute::ReadNone, },
  {  OC::Hcos,                    "Hcos",                     OCC::Unary,                    "unary",                      false,  true,  true, false, false, false, false, false, false, false, false, Attribute::ReadNone, },
  {  OC::Hsin,                    "Hsin",                     OCC::Unary,                    "unary",                      false,  true,  true, false, false, false, false, false, false, false, false, Attribute::ReadNone, },
  {  OC::Htan,                    "Htan",                     OCC::Unary,                    "unary",                      false,  true,  true, false, false, false, false, false, false, false, false, Attribute::ReadNone, },
  {  OC::Exp,                     "Exp",                      OCC::Unary,                    "unary",                      false,  true,  true, false, false, false, false, false, false, false, false, Attribute::ReadNone, },
  {  OC::Frc,                     "Frc",                      OCC::Unary,                    "unary",                      false,  true,  true, false, false, false, false, false, false, false, false, Attribute::ReadNone, },
  {  OC::Log,                     "Log",                      OCC::Unary,                    "unary",                      false,  true,  true, false, false, false, false, false, false, false, false, Attribute::ReadNone, },
  {  OC::Sqrt,                    "Sqrt",                     OCC::Unary,                    "unary",                      false,  true,  true, false, false, false, false, false, false, false, false, Attribute::ReadNone, },
  {  OC::Rsqrt,                   "Rsqrt",                    OCC::Unary,                    "unary",                      false,  true,  true, false, false, false, false, false, false, false, false, Attribute::ReadNone, },

  // Unary float - rounding                                                                                                 void,     h,     f,     d,    i1,    i8,   i16,   i32,   i64,   udt,  obj,  function attribute
  {  OC::Round_ne,                "Round_ne",                 OCC::Unary,                    "unary",                      false,  true,  true, false, false, false, false, false, false, false, false, Attribute::ReadNone, },
  {  OC::Round_ni,                "Round_ni",                 OCC::Unary,                    "unary",                      false,  true,  true, false, false, false, false, false, false, false, false, Attribute::ReadNone, },
  {  OC::Round_pi,                "Round_pi",                 OCC::Unary,                    "unary",                      false,  true,  true, false, false, false, false, false, false, false, false, Attribute::ReadNone, },
  {  OC::Round_z,                 "Round_z",                  OCC::Unary,                    "unary",                      false,  true,  true, false, false, false, false, false, false, false, false, Attribute::ReadNone, },

  // Unary int                                                                                                              void,     h,     f,     d,    i1,    i8,   i16,   i32,   i64,   udt,  obj,  function attribute
  {  OC::Bfrev,                   "Bfrev",                    OCC::Unary,                    "unary",                      false, false, false, false, false, false,  true,  true,  true, false, false, Attribute::ReadNone, },
  {  OC::Countbits,               "Countbits",                OCC::UnaryBits,                "unaryBits",                  false, false, false, false, false, false,  true,  true,  true, false, false, Attribute::ReadNone, },
  {  OC::FirstbitLo,              "FirstbitLo",               OCC::UnaryBits,                "unaryBits",                  false, false, false, false, false, false,  true,  true,  true, false, false, Attribute::ReadNone, },

  // Unary uint                                                                                                             void,     h,     f,     d,    i1,    i8,   i16,   i32,   i64,   udt,  obj,  function attribute
  {  OC::FirstbitHi,              "FirstbitHi",               OCC::UnaryBits,                "unaryBits",                  false, false, false, false, false, false,  true,  true,  true, false, false, Attribute::ReadNone, },

  // Unary int                                                                                                              void,     h,     f,     d,    i1,    i8,   i16,   i32,   i64,   udt,  obj,  function attribute
  {  OC::FirstbitSHi,             "FirstbitSHi",              OCC::UnaryBits,                "unaryBits",                  false, false, false, false, false, false,  true,  true,  true, false, false, Attribute::ReadNone, },

  // Binary float                                                                                                           void,     h,     f,     d,    i1,    i8,   i16,   i32,   i64,   udt,  obj,  function attribute
  {  OC::FMax,                    "FMax",                     OCC::Binary,                   "binary",                     false,  true,  true,  true, false, false, false, false, false, false, false, Attribute::ReadNone, },
  {  OC::FMin,                    "FMin",                     OCC::Binary,                   "binary",                     false,  true,  true,  true, false, false, false, false, false, false, false, Attribute::ReadNone, },

  // Binary int                                                                                                             void,     h,     f,     d,    i1,    i8,   i16,   i32,   i64,   udt,  obj,  function attribute
  {  OC::IMax,                    "IMax",                     OCC::Binary,                   "binary",                     false, false, false, false, false, false,  true,  true,  true, false, false, Attribute::ReadNone, },
  {  OC::IMin,                    "IMin",                     OCC::Binary,                   "binary",                     false, false, false, false, false, false,  true,  true,  true, false, false, Attribute::ReadNone, },

  // Binary uint                                                                                                            void,     h,     f,     d,    i1,    i8,   i16,   i32,   i64,   udt,  obj,  function attribute
  {  OC::UMax,                    "UMax",                     OCC::Binary,                   "binary",                     false, false, false, false, false, false,  true,  true,  true, false, false, Attribute::ReadNone, },
  {  OC::UMin,                    "UMin",                     OCC::Binary,                   "binary",                     false, false, false, false, false, false,  true,  true,  true, false, false, Attribute::ReadNone, },

  // Binary int with two outputs                                                                                            void,     h,     f,     d,    i1,    i8,   i16,   i32,   i64,   udt,  obj,  function attribute
  {  OC::IMul,                    "IMul",                     OCC::BinaryWithTwoOuts,        "binaryWithTwoOuts",          false, false, false, false, false, false, false,  true, false, false, false, Attribute::ReadNone, },

  // Binary uint with two outputs                                                                                           void,     h,     f,     d,    i1,    i8,   i16,   i32,   i64,   udt,  obj,  function attribute
  {  OC::UMul,                    "UMul",                     OCC::BinaryWithTwoOuts,        "binaryWithTwoOuts",          false, false, false, false, false, false, false,  true, false, false, false, Attribute::ReadNone, },
  {  OC::UDiv,                    "UDiv",                     OCC::BinaryWithTwoOuts,        "binaryWithTwoOuts",          false, false, false, false, false, false, false,  true, false, false, false, Attribute::ReadNone, },

  // Binary uint with carry or borrow                                                                                       void,     h,     f,     d,    i1,    i8,   i16,   i32,   i64,   udt,  obj,  function attribute
  {  OC::UAddc,                   "UAddc",                    OCC::BinaryWithCarryOrBorrow,  "binaryWithCarryOrBorrow",    false, false, false, false, false, false, false,  true, false, false, false, Attribute::ReadNone, },
  {  OC::USubb,                   "USubb",                    OCC::BinaryWithCarryOrBorrow,  "binaryWithCarryOrBorrow",    false, false, false, false, false, false, false,  true, false, false, false, Attribute::ReadNone, },

  // Tertiary float                                                                                                         void,     h,     f,     d,    i1,    i8,   i16,   i32,   i64,   udt,  obj,  function attribute
  {  OC::FMad,                    "FMad",                     OCC::Tertiary,                 "tertiary",                   false,  true,  true,  true, false, false, false, false, false, false, false, Attribute::ReadNone, },
  {  OC::Fma,                     "Fma",                      OCC::Tertiary,                 "tertiary",                   false, false, false,  true, false, false, false, false, false, false, false, Attribute::ReadNone, },

  // Tertiary int                                                                                                           void,     h,     f,     d,    i1,    i8,   i16,   i32,   i64,   udt,  obj,  function attribute
  {  OC::IMad,                    "IMad",                     OCC::Tertiary,                 "tertiary",                   false, false, false, false, false, false,  true,  true,  true, false, false, Attribute::ReadNone, },

  // Tertiary uint                                                                                                          void,     h,     f,     d,    i1,    i8,   i16,   i32,   i64,   udt,  obj,  function attribute
  {  OC::UMad,                    "UMad",                     OCC::Tertiary,                 "tertiary",                   false, false, false, false, false, false,  true,  true,  true, false, false, Attribute::ReadNone, },

  // Tertiary int                                                                                                           void,     h,     f,     d,    i1,    i8,   i16,   i32,   i64,   udt,  obj,  function attribute
  {  OC::Msad,                    "Msad",                     OCC::Tertiary,                 "tertiary",                   false, false, false, false, false, false, false,  true,  true, false, false, Attribute::ReadNone, },
  {  OC::Ibfe,                    "Ibfe",                     OCC::Tertiary,                 "tertiary",                   false, false, false, false, false, false, false,  true,  true, false, false, Attribute::ReadNone, },

  // Tertiary uint                                                                                                          void,     h,     f,     d,    i1,    i8,   i16,   i32,   i64,   udt,  obj,  function attribute
  {  OC::Ubfe,                    "Ubfe",                     OCC::Tertiary,                 "tertiary",                   false, false, false, false, false, false, false,  true,  true, false, false, Attribute::ReadNone, },

  // Quaternary                                                                                                             void,     h,     f,     d,    i1,    i8,   i16,   i32,   i64,   udt,  obj,  function attribute
  {  OC::Bfi,                     "Bfi",                      OCC::Quaternary,               "quaternary",                 false, false, false, false, false, false, false,  true, false, false, false, Attribute::ReadNone, },

  // Dot                                                                                                                    void,     h,     f,     d,    i1,    i8,   i16,   i32,   i64,   udt,  obj,  function attribute
  {  OC::Dot2,                    "Dot2",                     OCC::Dot2,                     "dot2",                       false,  true,  true, false, false, false, false, false, false, false, false, Attribute::ReadNone, },
  {  OC::Dot3,                    "Dot3",                     OCC::Dot3,                     "dot3",                       false,  true,  true, false, false, false, false, false, false, false, false, Attribute::ReadNone, },
  {  OC::Dot4,                    "Dot4",                     OCC::Dot4,                     "dot4",                       false,  true,  true, false, false, false, false, false, false, false, false, Attribute::ReadNone, },

  // Resources                                                                                                              void,     h,     f,     d,    i1,    i8,   i16,   i32,   i64,   udt,  obj,  function attribute
  {  OC::CreateHandle,            "CreateHandle",             OCC::CreateHandle,             "createHandle",                true, false, false, false, false, false, false, false, false, false, false, Attribute::ReadOnly, },
  {  OC::CBufferLoad,             "CBufferLoad",              OCC::CBufferLoad,              "cbufferLoad",                false,  true,  true,  true, false,  true,  true,  true,  true, false, false, Attribute::ReadOnly, },
  {  OC::CBufferLoadLegacy,       "CBufferLoadLegacy",        OCC::CBufferLoadLegacy,        "cbufferLoadLegacy",          false,  true,  true,  true, false, false,  true,  true,  true, false, false, Attribute::ReadOnly, },

  // Resources - sample                                                                                                     void,     h,     f,     d,    i1,    i8,   i16,   i32,   i64,   udt,  obj,  function attribute
  {  OC::Sample,                  "Sample",                   OCC::Sample,                   "sample",                     false,  true,  true, false, false, false, false, false, false, false, false, Attribute::ReadOnly, },
  {  OC::SampleBias,              "SampleBias",               OCC::SampleBias,               "sampleBias",                 false,  true,  true, false, false, false, false, false, false, false, false, Attribute::ReadOnly, },
  {  OC::SampleLevel,             "SampleLevel",              OCC::SampleLevel,              "sampleLevel",                false,  true,  true, false, false, false, false, false, false, false, false, Attribute::ReadOnly, },
  {  OC::SampleGrad,              "SampleGrad",               OCC::SampleGrad,               "sampleGrad",                 false,  true,  true, false, false, false, false, false, false, false, false, Attribute::ReadOnly, },
  {  OC::SampleCmp,               "SampleCmp",                OCC::SampleCmp,                "sampleCmp",                  false,  true,  true, false, false, false, false, false, false, false, false, Attribute::ReadOnly, },
  {  OC::SampleCmpLevelZero,      "SampleCmpLevelZero",       OCC::SampleCmpLevelZero,       "sampleCmpLevelZero",         false,  true,  true, false, false, false, false, false, false, false, false, Attribute::ReadOnly, },

  // Resources                                                                                                              void,     h,     f,     d,    i1,    i8,   i16,   i32,   i64,   udt,  obj,  function attribute
  {  OC::TextureLoad,             "TextureLoad",              OCC::TextureLoad,              "textureLoad",                false,  true,  true, false, false, false,  true,  true, false, false, false, Attribute::ReadOnly, },
  {  OC::TextureStore,            "TextureStore",             OCC::TextureStore,             "textureStore",               false,  true,  true, false, false, false,  true,  true, false, false, false, Attribute::None,     },
  {  OC::BufferLoad,              "BufferLoad",               OCC::BufferLoad,               "bufferLoad",                 false,  true,  true, false, false, false,  true,  true, false, false, false, Attribute::ReadOnly, },
  {  OC::BufferStore,             "BufferStore",              OCC::BufferStore,              "bufferStore",                false,  true,  true, false, false, false,  true,  true, false, false, false, Attribute::None,     },
  {  OC::BufferUpdateCounter,     "BufferUpdateCounter",      OCC::BufferUpdateCounter,      "bufferUpdateCounter",         true, false, false, false, false, false, false, false, false, false, false, Attribute::None,     },
  {  OC::CheckAccessFullyMapped,  "CheckAccessFullyMapped",   OCC::CheckAccessFullyMapped,   "checkAccessFullyMapped",     false, false, false, false, false, false, false,  true, false, false, false, Attribute::ReadOnly, },
  {  OC::GetDimensions,           "GetDimensions",            OCC::GetDimensions,            "getDimensions",               true, false, false, false, false, false, false, false, false, false, false, Attribute::ReadOnly, },

  // Resources - gather                                                                                                     void,     h,     f,     d,    i1,    i8,   i16,   i32,   i64,   udt,  obj,  function attribute
  {  OC::TextureGather,           "TextureGather",            OCC::TextureGather,            "textureGather",              false, false,  true, false, false, false, false,  true, false, false, false, Attribute::ReadOnly, },
  {  OC::TextureGatherCmp,        "TextureGatherCmp",         OCC::TextureGatherCmp,         "textureGatherCmp",           false, false,  true, false, false, false, false,  true, false, false, false, Attribute::ReadOnly, },

  // Resources - sample                                                                                                     void,     h,     f,     d,    i1,    i8,   i16,   i32,   i64,   udt,  obj,  function attribute
  {  OC::Texture2DMSGetSamplePosition, "Texture2DMSGetSamplePosition", OCC::Texture2DMSGetSamplePosition, "texture2DMSGetSamplePosition",   true, false, false, false, false, false, false, false, false, false, false, Attribute::ReadOnly, },
  {  OC::RenderTargetGetSamplePosition, "RenderTargetGetSamplePosition", OCC::RenderTargetGetSamplePosition, "renderTargetGetSamplePosition",   true, false, false, false, false, false, false, false, false, false, false, Attribute::ReadOnly, },
  {  OC::RenderTargetGetSampleCount, "RenderTargetGetSampleCount", OCC::RenderTargetGetSampleCount, "renderTargetGetSampleCount",   true, false, false, false, false, false, false, false, false, false, false, Attribute::ReadOnly, },

  // Synchronization                                                                                                        void,     h,     f,     d,    i1,    i8,   i16,   i32,   i64,   udt,  obj,  function attribute
  {  OC::AtomicBinOp,             "AtomicBinOp",              OCC::AtomicBinOp,              "atomicBinOp",                false, false, false, false, false, false, false,  true, false, false, false, Attribute::None,     },
  {  OC::AtomicCompareExchange,   "AtomicCompareExchange",    OCC::AtomicCompareExchange,    "atomicCompareExchange",      false, false, false, false, false, false, false,  true, false, false, false, Attribute::None,     },
  {  OC::Barrier,                 "Barrier",                  OCC::Barrier,                  "barrier",                     true, false, false, false, false, false, false, false, false, false, false, Attribute::NoDuplicate, },

  // Pixel shader                                                                                                           void,     h,     f,     d,    i1,    i8,   i16,   i32,   i64,   udt,  obj,  function attribute
  {  OC::CalculateLOD,            "CalculateLOD",             OCC::CalculateLOD,             "calculateLOD",               false, false,  true, false, false, false, false, false, false, false, false, Attribute::ReadOnly, },
  {  OC::Discard,                 "Discard",                  OCC::Discard,                  "discard",                     true, false, false, false, false, false, false, false, false, false, false, Attribute::None,     },
  {  OC::DerivCoarseX,            "DerivCoarseX",             OCC::Unary,                    "unary",                      false,  true,  true, false, false, false, false, false, false, false, false, Attribute::ReadNone, },
  {  OC::DerivCoarseY,            "DerivCoarseY",             OCC::Unary,                    "unary",                      false,  true,  true, false, false, false, false, false, false, false, false, Attribute::ReadNone, },
  {  OC::DerivFineX,              "DerivFineX",               OCC::Unary,                    "unary",                      false,  true,  true, false, false, false, false, false, false, false, false, Attribute::ReadNone, },
  {  OC::DerivFineY,              "DerivFineY",               OCC::Unary,                    "unary",                      false,  true,  true, false, false, false, false, false, false, false, false, Attribute::ReadNone, },
  {  OC::EvalSnapped,             "EvalSnapped",              OCC::EvalSnapped,              "evalSnapped",                false,  true,  true, false, false, false, false, false, false, false, false, Attribute::ReadNone, },
  {  OC::EvalSampleIndex,         "EvalSampleIndex",          OCC::EvalSampleIndex,          "evalSampleIndex",            false,  true,  true, false, false, false, false, false, false, false, false, Attribute::ReadNone, },
  {  OC::EvalCentroid,            "EvalCentroid",             OCC::EvalCentroid,             "evalCentroid",               false,  true,  true, false, false, false, false, false, false, false, false, Attribute::ReadNone, },
  {  OC::SampleIndex,             "SampleIndex",              OCC::SampleIndex,              "sampleIndex",                false, false, false, false, false, false, false,  true, false, false, false, Attribute::ReadNone, },
  {  OC::Coverage,                "Coverage",                 OCC::Coverage,                 "coverage",                   false, false, false, false, false, false, false,  true, false, false, false, Attribute::ReadNone, },
  {  OC::InnerCoverage,           "InnerCoverage",            OCC::InnerCoverage,            "innerCoverage",              false, false, false, false, false, false, false,  true, false, false, false, Attribute::ReadNone, },

  // Compute shader                                                                                                         void,     h,     f,     d,    i1,    i8,   i16,   i32,   i64,   udt,  obj,  function attribute
  {  OC::ThreadId,                "ThreadId",                 OCC::ThreadId,                 "threadId",                   false, false, false, false, false, false, false,  true, false, false, false, Attribute::ReadNone, },
  {  OC::GroupId,                 "GroupId",                  OCC::GroupId,                  "groupId",                    false, false, false, false, false, false, false,  true, false, false, false, Attribute::ReadNone, },
  {  OC::ThreadIdInGroup,         "ThreadIdInGroup",          OCC::ThreadIdInGroup,          "threadIdInGroup",            false, false, false, false, false, false, false,  true, false, false, false, Attribute::ReadNone, },
  {  OC::FlattenedThreadIdInGroup, "FlattenedThreadIdInGroup", OCC::FlattenedThreadIdInGroup, "flattenedThreadIdInGroup",   false, false, false, false, false, false, false,  true, false, false, false, Attribute::ReadNone, },

  // Geometry shader                                                                                                        void,     h,     f,     d,    i1,    i8,   i16,   i32,   i64,   udt,  obj,  function attribute
  {  OC::EmitStream,              "EmitStream",               OCC::EmitStream,               "emitStream",                  true, false, false, false, false, false, false, false, false, false, false, Attribute::None,     },
  {  OC::CutStream,               "CutStream",                OCC::CutStream,                "cutStream",                   true, false, false, false, false, false, false, false, false, false, false, Attribute::None,     },
  {  OC::EmitThenCutStream,       "EmitThenCutStream",        OCC::EmitThenCutStream,        "emitThenCutStream",           true, false, false, false, false, false, false, false, false, false, false, Attribute::None,     },
  {  OC::GSInstanceID,            "GSInstanceID",             OCC::GSInstanceID,             "gsInstanceID",               false, false, false, false, false, false, false,  true, false, false, false, Attribute::ReadNone, },

  // Double precision                                                                                                       void,     h,     f,     d,    i1,    i8,   i16,   i32,   i64,   udt,  obj,  function attribute
  {  OC::MakeDouble,              "MakeDouble",               OCC::MakeDouble,               "makeDouble",                 false, false, false,  true, false, false, false, false, false, false, false, Attribute::ReadNone, },
  {  OC::SplitDouble,             "SplitDouble",              OCC::SplitDouble,              "splitDouble",                false, false, false,  true, false, false, false, false, false, false, false, Attribute::ReadNone, },

  // Domain and hull shader                                                                                                 void,     h,     f,     d,    i1,    i8,   i16,   i32,   i64,   udt,  obj,  function attribute
  {  OC::LoadOutputControlPoint,  "LoadOutputControlPoint",   OCC::LoadOutputControlPoint,   "loadOutputControlPoint",     false,  true,  true, false, false, false,  true,  true, false, false, false, Attribute::ReadNone, },
  {  OC::LoadPatchConstant,       "LoadPatchConstant",        OCC::LoadPatchConstant,        "loadPatchConstant",          false,  true,  true, false, false, false,  true,  true, false, false, false, Attribute::ReadNone, },

  // Domain shader                                                                                                          void,     h,     f,     d,    i1,    i8,   i16,   i32,   i64,   udt,  obj,  function attribute
  {  OC::DomainLocation,          "DomainLocation",           OCC::DomainLocation,           "domainLocation",             false, false,  true, false, false, false, false, false, false, false, false, Attribute::ReadNone, },

  // Hull shader                                                                                                            void,     h,     f,     d,    i1,    i8,   i16,   i32,   i64,   udt,  obj,  function attribute
  {  OC::StorePatchConstant,      "StorePatchConstant",       OCC::StorePatchConstant,       "storePatchConstant",         false,  true,  true, false, false, false,  true,  true, false, false, false, Attribute::None,     },
  {  OC::OutputControlPointID,    "OutputControlPointID",     OCC::OutputControlPointID,     "outputControlPointID",       false, false, false, false, false, false, false,  true, false, false, false, Attribute::ReadNone, },
  {  OC::PrimitiveID,             "PrimitiveID",              OCC::PrimitiveID,              "primitiveID",                false, false, false, false, false, false, false,  true, false, false, false, Attribute::ReadNone, },

  // Other                                                                                                                  void,     h,     f,     d,    i1,    i8,   i16,   i32,   i64,   udt,  obj,  function attribute
  {  OC::CycleCounterLegacy,      "CycleCounterLegacy",       OCC::CycleCounterLegacy,       "cycleCounterLegacy",          true, false, false, false, false, false, false, false, false, false, false, Attribute::None,     },

  // Wave                                                                                                                   void,     h,     f,     d,    i1,    i8,   i16,   i32,   i64,   udt,  obj,  function attribute
  {  OC::WaveIsFirstLane,         "WaveIsFirstLane",          OCC::WaveIsFirstLane,          "waveIsFirstLane",             true, false, false, false, false, false, false, false, false, false, false, Attribute::None,     },
  {  OC::WaveGetLaneIndex,        "WaveGetLaneIndex",         OCC::WaveGetLaneIndex,         "waveGetLaneIndex",            true, false, false, false, false, false, false, false, false, false, false, Attribute::ReadNone, },
  {  OC::WaveGetLaneCount,        "WaveGetLaneCount",         OCC::WaveGetLaneCount,         "waveGetLaneCount",            true, false, false, false, false, false, false, false, false, false, false, Attribute::ReadNone, },
  {  OC::WaveAnyTrue,             "WaveAnyTrue",              OCC::WaveAnyTrue,              "waveAnyTrue",                 true, false, false, false, false, false, false, false, false, false, false, Attribute::None,     },
  {  OC::WaveAllTrue,             "WaveAllTrue",              OCC::WaveAllTrue,              "waveAllTrue",                 true, false, false, false, false, false, false, false, false, false, false, Attribute::None,     },
  {  OC::WaveActiveAllEqual,      "WaveActiveAllEqual",       OCC::WaveActiveAllEqual,       "waveActiveAllEqual",         false,  true,  true,  true,  true,  true,  true,  true,  true, false, false, Attribute::None,     },
  {  OC::WaveActiveBallot,        "WaveActiveBallot",         OCC::WaveActiveBallot,         "waveActiveBallot",            true, false, false, false, false, false, false, false, false, false, false, Attribute::None,     },
  {  OC::WaveReadLaneAt,          "WaveReadLaneAt",           OCC::WaveReadLaneAt,           "waveReadLaneAt",             false,  true,  true,  true,  true,  true,  true,  true,  true, false, false, Attribute::None,     },
  {  OC::WaveReadLaneFirst,       "WaveReadLaneFirst",        OCC::WaveReadLaneFirst,        "waveReadLaneFirst",          false,  true,  true, false,  true,  true,  true,  true,  true, false, false, Attribute::None,     },
  {  OC::WaveActiveOp,            "WaveActiveOp",             OCC::WaveActiveOp,             "waveActiveOp",               false,  true,  true,  true,  true,  true,  true,  true,  true, false, false, Attribute::None,     },
  {  OC::WaveActiveBit,           "WaveActiveBit",            OCC::WaveActiveBit,            "waveActiveBit",              false, false, false, false, false,  true,  true,  true,  true, false, false, Attribute::None,     },
  {  OC::WavePrefixOp,            "WavePrefixOp",             OCC::WavePrefixOp,             "wavePrefixOp",               false,  true,  true,  true, false,  true,  true,  true,  true, false, false, Attribute::None,     },
  {  OC::QuadReadLaneAt,          "QuadReadLaneAt",           OCC::QuadReadLaneAt,           "quadReadLaneAt",             false,  true,  true,  true,  true,  true,  true,  true,  true, false, false, Attribute::None,     },
  {  OC::QuadOp,                  "QuadOp",                   OCC::QuadOp,                   "quadOp",                     false,  true,  true,  true, false,  true,  true,  true,  true, false, false, Attribute::None,     },

  // Bitcasts with different sizes                                                                                          void,     h,     f,     d,    i1,    i8,   i16,   i32,   i64,   udt,  obj,  function attribute
  {  OC::BitcastI16toF16,         "BitcastI16toF16",          OCC::BitcastI16toF16,          "bitcastI16toF16",             true, false, false, false, false, false, false, false, false, false, false, Attribute::ReadNone, },
  {  OC::BitcastF16toI16,         "BitcastF16toI16",          OCC::BitcastF16toI16,          "bitcastF16toI16",             true, false, false, false, false, false, false, false, false, false, false, Attribute::ReadNone, },
  {  OC::BitcastI32toF32,         "BitcastI32toF32",          OCC::BitcastI32toF32,          "bitcastI32toF32",             true, false, false, false, false, false, false, false, false, false, false, Attribute::ReadNone, },
  {  OC::BitcastF32toI32,         "BitcastF32toI32",          OCC::BitcastF32toI32,          "bitcastF32toI32",             true, false, false, false, false, false, false, false, false, false, false, Attribute::ReadNone, },
  {  OC::BitcastI64toF64,         "BitcastI64toF64",          OCC::BitcastI64toF64,          "bitcastI64toF64",             true, false, false, false, false, false, false, false, false, false, false, Attribute::ReadNone, },
  {  OC::BitcastF64toI64,         "BitcastF64toI64",          OCC::BitcastF64toI64,          "bitcastF64toI64",             true, false, false, false, false, false, false, false, false, false, false, Attribute::ReadNone, },

  // Legacy floating-point                                                                                                  void,     h,     f,     d,    i1,    i8,   i16,   i32,   i64,   udt,  obj,  function attribute
  {  OC::LegacyF32ToF16,          "LegacyF32ToF16",           OCC::LegacyF32ToF16,           "legacyF32ToF16",              true, false, false, false, false, false, false, false, false, false, false, Attribute::ReadNone, },
  {  OC::LegacyF16ToF32,          "LegacyF16ToF32",           OCC::LegacyF16ToF32,           "legacyF16ToF32",              true, false, false, false, false, false, false, false, false, false, false, Attribute::ReadNone, },

  // Double precision                                                                                                       void,     h,     f,     d,    i1,    i8,   i16,   i32,   i64,   udt,  obj,  function attribute
  {  OC::LegacyDoubleToFloat,     "LegacyDoubleToFloat",      OCC::LegacyDoubleToFloat,      "legacyDoubleToFloat",         true, false, false, false, false, false, false, false, false, false, false, Attribute::ReadNone, },
  {  OC::LegacyDoubleToSInt32,    "LegacyDoubleToSInt32",     OCC::LegacyDoubleToSInt32,     "legacyDoubleToSInt32",        true, false, false, false, false, false, false, false, false, false, false, Attribute::ReadNone, },
  {  OC::LegacyDoubleToUInt32,    "LegacyDoubleToUInt32",     OCC::LegacyDoubleToUInt32,     "legacyDoubleToUInt32",        true, false, false, false, false, false, false, false, false, false, false, Attribute::ReadNone, },

  // Wave                                                                                                                   void,     h,     f,     d,    i1,    i8,   i16,   i32,   i64,   udt,  obj,  function attribute
  {  OC::WaveAllBitCount,         "WaveAllBitCount",          OCC::WaveAllOp,                "waveAllOp",                   true, false, false, false, false, false, false, false, false, false, false, Attribute::None,     },
  {  OC::WavePrefixBitCount,      "WavePrefixBitCount",       OCC::WavePrefixOp,             "wavePrefixOp",                true, false, false, false, false, false, false, false, false, false, false, Attribute::None,     },

  // Pixel shader                                                                                                           void,     h,     f,     d,    i1,    i8,   i16,   i32,   i64,   udt,  obj,  function attribute
  {  OC::AttributeAtVertex,       "AttributeAtVertex",        OCC::AttributeAtVertex,        "attributeAtVertex",          false,  true,  true, false, false, false, false, false, false, false, false, Attribute::ReadNone, },

  // Graphics shader                                                                                                        void,     h,     f,     d,    i1,    i8,   i16,   i32,   i64,   udt,  obj,  function attribute
  {  OC::ViewID,                  "ViewID",                   OCC::ViewID,                   "viewID",                     false, false, false, false, false, false, false,  true, false, false, false, Attribute::ReadNone, },

  // Resources                                                                                                              void,     h,     f,     d,    i1,    i8,   i16,   i32,   i64,   udt,  obj,  function attribute
  {  OC::RawBufferLoad,           "RawBufferLoad",            OCC::RawBufferLoad,            "rawBufferLoad",              false,  true,  true, false, false, false,  true,  true, false, false, false, Attribute::ReadOnly, },
  {  OC::RawBufferStore,          "RawBufferStore",           OCC::RawBufferStore,           "rawBufferStore",             false,  true,  true, false, false, false,  true,  true, false, false, false, Attribute::None,     },

  // Raytracing uint System Values                                                                                          void,     h,     f,     d,    i1,    i8,   i16,   i32,   i64,   udt,  obj,  function attribute
  {  OC::InstanceID,              "InstanceID",               OCC::InstanceID,               "instanceID",                 false, false, false, false, false, false, false,  true, false, false, false, Attribute::ReadNone, },
  {  OC::InstanceIndex,           "InstanceIndex",            OCC::InstanceIndex,            "instanceIndex",              false, false, false, false, false, false, false,  true, false, false, false, Attribute::ReadNone, },
  {  OC::HitKind,                 "HitKind",                  OCC::HitKind,                  "hitKind",                    false, false, false, false, false, false, false,  true, false, false, false, Attribute::ReadNone, },
  {  OC::RayFlag,                 "RayFlag",                  OCC::RayFlag,                  "rayFlag",                    false, false, false, false, false, false, false,  true, false, false, false, Attribute::ReadNone, },

  // Ray Dispatch Arguments                                                                                                 void,     h,     f,     d,    i1,    i8,   i16,   i32,   i64,   udt,  obj,  function attribute
  {  OC::RayDispatchIndex,        "RayDispatchIndex",         OCC::RayDispatchIndex,         "rayDispatchIndex",           false, false, false, false, false, false, false,  true, false, false, false, Attribute::ReadNone, },
  {  OC::RayDispatchDimension,    "RayDispatchDimension",     OCC::RayDispatchDimension,     "rayDispatchDimension",       false, false, false, false, false, false, false,  true, false, false, false, Attribute::ReadNone, },

  // Ray Vectors                                                                                                            void,     h,     f,     d,    i1,    i8,   i16,   i32,   i64,   udt,  obj,  function attribute
  {  OC::WorldRayOrigin,          "WorldRayOrigin",           OCC::WorldRayOrigin,           "worldRayOrigin",             false, false,  true, false, false, false, false, false, false, false, false, Attribute::ReadNone, },
  {  OC::WorldRayDirection,       "WorldRayDirection",        OCC::WorldRayDirection,        "worldRayDirection",          false, false,  true, false, false, false, false, false, false, false, false, Attribute::ReadNone, },
  {  OC::ObjectRayOrigin,         "ObjectRayOrigin",          OCC::ObjectRayOrigin,          "objectRayOrigin",            false, false,  true, false, false, false, false, false, false, false, false, Attribute::ReadNone, },
  {  OC::ObjectRayDirection,      "ObjectRayDirection",       OCC::ObjectRayDirection,       "objectRayDirection",         false, false,  true, false, false, false, false, false, false, false, false, Attribute::ReadNone, },

  // Ray Transforms                                                                                                         void,     h,     f,     d,    i1,    i8,   i16,   i32,   i64,   udt,  obj,  function attribute
  {  OC::ObjectToWorld,           "ObjectToWorld",            OCC::ObjectToWorld,            "objectToWorld",              false, false,  true, false, false, false, false, false, false, false, false, Attribute::ReadNone, },
  {  OC::WorldToObject,           "WorldToObject",            OCC::WorldToObject,            "worldToObject",              false, false,  true, false, false, false, false, false, false, false, false, Attribute::ReadNone, },

  // RayT                                                                                                                   void,     h,     f,     d,    i1,    i8,   i16,   i32,   i64,   udt,  obj,  function attribute
  {  OC::RayTMin,                 "RayTMin",                  OCC::RayTMin,                  "rayTMin",                    false, false,  true, false, false, false, false, false, false, false, false, Attribute::ReadNone, },
  {  OC::CurrentRayT,             "CurrentRayT",              OCC::CurrentRayT,              "currentRayT",                false, false,  true, false, false, false, false, false, false, false, false, Attribute::ReadNone, },

  // AnyHit Terminals                                                                                                       void,     h,     f,     d,    i1,    i8,   i16,   i32,   i64,   udt,  obj,  function attribute
  {  OC::IgnoreHit,               "IgnoreHit",                OCC::IgnoreHit,                "ignoreHit",                   true, false, false, false, false, false, false, false, false, false, false, Attribute::NoReturn, },
  {  OC::AcceptHitAndEndSearch,   "AcceptHitAndEndSearch",    OCC::AcceptHitAndEndSearch,    "acceptHitAndEndSearch",       true, false, false, false, false, false, false, false, false, false, false, Attribute::NoReturn, },

  // Indirect Shader Invocation                                                                                             void,     h,     f,     d,    i1,    i8,   i16,   i32,   i64,   udt,  obj,  function attribute
  {  OC::TraceRay,                "TraceRay",                 OCC::TraceRay,                 "traceRay",                   false, false, false, false, false, false, false, false, false,  true, false, Attribute::None,     },
  {  OC::ReportHit,               "ReportHit",                OCC::ReportHit,                "reportHit",                  false, false, false, false, false, false, false, false, false,  true, false, Attribute::None,     },
  {  OC::CallShader,              "CallShader",               OCC::CallShader,               "callShader",                 false, false, false, false, false, false, false, false, false,  true, false, Attribute::None,     },

  // Library create handle from resource struct (like HL intrinsic)                                                         void,     h,     f,     d,    i1,    i8,   i16,   i32,   i64,   udt,  obj,  function attribute
  {  OC::CreateHandleFromResourceStructForLib, "CreateHandleFromResourceStructForLib", OCC::CreateHandleFromResourceStructForLib, "createHandleFromResourceStructForLib",  false, false, false, false, false, false, false, false, false, false,  true, Attribute::ReadOnly, },
=======
//   OpCode                       OpCode name,                OpCodeClass                    OpCodeClass name,              void,     h,     f,     d,    i1,    i8,   i16,   i32,   i64  function attribute
  // Temporary, indexable, input, output registers                                                                          void,     h,     f,     d,    i1,    i8,   i16,   i32,   i64  function attribute
  {  OC::TempRegLoad,             "TempRegLoad",              OCC::TempRegLoad,              "tempRegLoad",                false,  true,  true, false, false, false,  true,  true, false, Attribute::ReadOnly, },
  {  OC::TempRegStore,            "TempRegStore",             OCC::TempRegStore,             "tempRegStore",               false,  true,  true, false, false, false,  true,  true, false, Attribute::None,     },
  {  OC::MinPrecXRegLoad,         "MinPrecXRegLoad",          OCC::MinPrecXRegLoad,          "minPrecXRegLoad",            false,  true, false, false, false, false,  true, false, false, Attribute::ReadOnly, },
  {  OC::MinPrecXRegStore,        "MinPrecXRegStore",         OCC::MinPrecXRegStore,         "minPrecXRegStore",           false,  true, false, false, false, false,  true, false, false, Attribute::None,     },
  {  OC::LoadInput,               "LoadInput",                OCC::LoadInput,                "loadInput",                  false,  true,  true, false, false, false,  true,  true, false, Attribute::ReadNone, },
  {  OC::StoreOutput,             "StoreOutput",              OCC::StoreOutput,              "storeOutput",                false,  true,  true, false, false, false,  true,  true, false, Attribute::None,     },

  // Unary float                                                                                                            void,     h,     f,     d,    i1,    i8,   i16,   i32,   i64  function attribute
  {  OC::FAbs,                    "FAbs",                     OCC::Unary,                    "unary",                      false,  true,  true,  true, false, false, false, false, false, Attribute::ReadNone, },
  {  OC::Saturate,                "Saturate",                 OCC::Unary,                    "unary",                      false,  true,  true,  true, false, false, false, false, false, Attribute::ReadNone, },
  {  OC::IsNaN,                   "IsNaN",                    OCC::IsSpecialFloat,           "isSpecialFloat",             false,  true,  true, false, false, false, false, false, false, Attribute::ReadNone, },
  {  OC::IsInf,                   "IsInf",                    OCC::IsSpecialFloat,           "isSpecialFloat",             false,  true,  true, false, false, false, false, false, false, Attribute::ReadNone, },
  {  OC::IsFinite,                "IsFinite",                 OCC::IsSpecialFloat,           "isSpecialFloat",             false,  true,  true, false, false, false, false, false, false, Attribute::ReadNone, },
  {  OC::IsNormal,                "IsNormal",                 OCC::IsSpecialFloat,           "isSpecialFloat",             false,  true,  true, false, false, false, false, false, false, Attribute::ReadNone, },
  {  OC::Cos,                     "Cos",                      OCC::Unary,                    "unary",                      false,  true,  true, false, false, false, false, false, false, Attribute::ReadNone, },
  {  OC::Sin,                     "Sin",                      OCC::Unary,                    "unary",                      false,  true,  true, false, false, false, false, false, false, Attribute::ReadNone, },
  {  OC::Tan,                     "Tan",                      OCC::Unary,                    "unary",                      false,  true,  true, false, false, false, false, false, false, Attribute::ReadNone, },
  {  OC::Acos,                    "Acos",                     OCC::Unary,                    "unary",                      false,  true,  true, false, false, false, false, false, false, Attribute::ReadNone, },
  {  OC::Asin,                    "Asin",                     OCC::Unary,                    "unary",                      false,  true,  true, false, false, false, false, false, false, Attribute::ReadNone, },
  {  OC::Atan,                    "Atan",                     OCC::Unary,                    "unary",                      false,  true,  true, false, false, false, false, false, false, Attribute::ReadNone, },
  {  OC::Hcos,                    "Hcos",                     OCC::Unary,                    "unary",                      false,  true,  true, false, false, false, false, false, false, Attribute::ReadNone, },
  {  OC::Hsin,                    "Hsin",                     OCC::Unary,                    "unary",                      false,  true,  true, false, false, false, false, false, false, Attribute::ReadNone, },
  {  OC::Htan,                    "Htan",                     OCC::Unary,                    "unary",                      false,  true,  true, false, false, false, false, false, false, Attribute::ReadNone, },
  {  OC::Exp,                     "Exp",                      OCC::Unary,                    "unary",                      false,  true,  true, false, false, false, false, false, false, Attribute::ReadNone, },
  {  OC::Frc,                     "Frc",                      OCC::Unary,                    "unary",                      false,  true,  true, false, false, false, false, false, false, Attribute::ReadNone, },
  {  OC::Log,                     "Log",                      OCC::Unary,                    "unary",                      false,  true,  true, false, false, false, false, false, false, Attribute::ReadNone, },
  {  OC::Sqrt,                    "Sqrt",                     OCC::Unary,                    "unary",                      false,  true,  true, false, false, false, false, false, false, Attribute::ReadNone, },
  {  OC::Rsqrt,                   "Rsqrt",                    OCC::Unary,                    "unary",                      false,  true,  true, false, false, false, false, false, false, Attribute::ReadNone, },

  // Unary float - rounding                                                                                                 void,     h,     f,     d,    i1,    i8,   i16,   i32,   i64  function attribute
  {  OC::Round_ne,                "Round_ne",                 OCC::Unary,                    "unary",                      false,  true,  true, false, false, false, false, false, false, Attribute::ReadNone, },
  {  OC::Round_ni,                "Round_ni",                 OCC::Unary,                    "unary",                      false,  true,  true, false, false, false, false, false, false, Attribute::ReadNone, },
  {  OC::Round_pi,                "Round_pi",                 OCC::Unary,                    "unary",                      false,  true,  true, false, false, false, false, false, false, Attribute::ReadNone, },
  {  OC::Round_z,                 "Round_z",                  OCC::Unary,                    "unary",                      false,  true,  true, false, false, false, false, false, false, Attribute::ReadNone, },

  // Unary int                                                                                                              void,     h,     f,     d,    i1,    i8,   i16,   i32,   i64  function attribute
  {  OC::Bfrev,                   "Bfrev",                    OCC::Unary,                    "unary",                      false, false, false, false, false, false,  true,  true,  true, Attribute::ReadNone, },
  {  OC::Countbits,               "Countbits",                OCC::UnaryBits,                "unaryBits",                  false, false, false, false, false, false,  true,  true,  true, Attribute::ReadNone, },
  {  OC::FirstbitLo,              "FirstbitLo",               OCC::UnaryBits,                "unaryBits",                  false, false, false, false, false, false,  true,  true,  true, Attribute::ReadNone, },

  // Unary uint                                                                                                             void,     h,     f,     d,    i1,    i8,   i16,   i32,   i64  function attribute
  {  OC::FirstbitHi,              "FirstbitHi",               OCC::UnaryBits,                "unaryBits",                  false, false, false, false, false, false,  true,  true,  true, Attribute::ReadNone, },

  // Unary int                                                                                                              void,     h,     f,     d,    i1,    i8,   i16,   i32,   i64  function attribute
  {  OC::FirstbitSHi,             "FirstbitSHi",              OCC::UnaryBits,                "unaryBits",                  false, false, false, false, false, false,  true,  true,  true, Attribute::ReadNone, },

  // Binary float                                                                                                           void,     h,     f,     d,    i1,    i8,   i16,   i32,   i64  function attribute
  {  OC::FMax,                    "FMax",                     OCC::Binary,                   "binary",                     false,  true,  true,  true, false, false, false, false, false, Attribute::ReadNone, },
  {  OC::FMin,                    "FMin",                     OCC::Binary,                   "binary",                     false,  true,  true,  true, false, false, false, false, false, Attribute::ReadNone, },

  // Binary int                                                                                                             void,     h,     f,     d,    i1,    i8,   i16,   i32,   i64  function attribute
  {  OC::IMax,                    "IMax",                     OCC::Binary,                   "binary",                     false, false, false, false, false, false,  true,  true,  true, Attribute::ReadNone, },
  {  OC::IMin,                    "IMin",                     OCC::Binary,                   "binary",                     false, false, false, false, false, false,  true,  true,  true, Attribute::ReadNone, },

  // Binary uint                                                                                                            void,     h,     f,     d,    i1,    i8,   i16,   i32,   i64  function attribute
  {  OC::UMax,                    "UMax",                     OCC::Binary,                   "binary",                     false, false, false, false, false, false,  true,  true,  true, Attribute::ReadNone, },
  {  OC::UMin,                    "UMin",                     OCC::Binary,                   "binary",                     false, false, false, false, false, false,  true,  true,  true, Attribute::ReadNone, },

  // Binary int with two outputs                                                                                            void,     h,     f,     d,    i1,    i8,   i16,   i32,   i64  function attribute
  {  OC::IMul,                    "IMul",                     OCC::BinaryWithTwoOuts,        "binaryWithTwoOuts",          false, false, false, false, false, false, false,  true, false, Attribute::ReadNone, },

  // Binary uint with two outputs                                                                                           void,     h,     f,     d,    i1,    i8,   i16,   i32,   i64  function attribute
  {  OC::UMul,                    "UMul",                     OCC::BinaryWithTwoOuts,        "binaryWithTwoOuts",          false, false, false, false, false, false, false,  true, false, Attribute::ReadNone, },
  {  OC::UDiv,                    "UDiv",                     OCC::BinaryWithTwoOuts,        "binaryWithTwoOuts",          false, false, false, false, false, false, false,  true, false, Attribute::ReadNone, },

  // Binary uint with carry or borrow                                                                                       void,     h,     f,     d,    i1,    i8,   i16,   i32,   i64  function attribute
  {  OC::UAddc,                   "UAddc",                    OCC::BinaryWithCarryOrBorrow,  "binaryWithCarryOrBorrow",    false, false, false, false, false, false, false,  true, false, Attribute::ReadNone, },
  {  OC::USubb,                   "USubb",                    OCC::BinaryWithCarryOrBorrow,  "binaryWithCarryOrBorrow",    false, false, false, false, false, false, false,  true, false, Attribute::ReadNone, },

  // Tertiary float                                                                                                         void,     h,     f,     d,    i1,    i8,   i16,   i32,   i64  function attribute
  {  OC::FMad,                    "FMad",                     OCC::Tertiary,                 "tertiary",                   false,  true,  true,  true, false, false, false, false, false, Attribute::ReadNone, },
  {  OC::Fma,                     "Fma",                      OCC::Tertiary,                 "tertiary",                   false, false, false,  true, false, false, false, false, false, Attribute::ReadNone, },

  // Tertiary int                                                                                                           void,     h,     f,     d,    i1,    i8,   i16,   i32,   i64  function attribute
  {  OC::IMad,                    "IMad",                     OCC::Tertiary,                 "tertiary",                   false, false, false, false, false, false,  true,  true,  true, Attribute::ReadNone, },

  // Tertiary uint                                                                                                          void,     h,     f,     d,    i1,    i8,   i16,   i32,   i64  function attribute
  {  OC::UMad,                    "UMad",                     OCC::Tertiary,                 "tertiary",                   false, false, false, false, false, false,  true,  true,  true, Attribute::ReadNone, },

  // Tertiary int                                                                                                           void,     h,     f,     d,    i1,    i8,   i16,   i32,   i64  function attribute
  {  OC::Msad,                    "Msad",                     OCC::Tertiary,                 "tertiary",                   false, false, false, false, false, false, false,  true,  true, Attribute::ReadNone, },
  {  OC::Ibfe,                    "Ibfe",                     OCC::Tertiary,                 "tertiary",                   false, false, false, false, false, false, false,  true,  true, Attribute::ReadNone, },

  // Tertiary uint                                                                                                          void,     h,     f,     d,    i1,    i8,   i16,   i32,   i64  function attribute
  {  OC::Ubfe,                    "Ubfe",                     OCC::Tertiary,                 "tertiary",                   false, false, false, false, false, false, false,  true,  true, Attribute::ReadNone, },

  // Quaternary                                                                                                             void,     h,     f,     d,    i1,    i8,   i16,   i32,   i64  function attribute
  {  OC::Bfi,                     "Bfi",                      OCC::Quaternary,               "quaternary",                 false, false, false, false, false, false, false,  true, false, Attribute::ReadNone, },

  // Dot                                                                                                                    void,     h,     f,     d,    i1,    i8,   i16,   i32,   i64  function attribute
  {  OC::Dot2,                    "Dot2",                     OCC::Dot2,                     "dot2",                       false,  true,  true, false, false, false, false, false, false, Attribute::ReadNone, },
  {  OC::Dot3,                    "Dot3",                     OCC::Dot3,                     "dot3",                       false,  true,  true, false, false, false, false, false, false, Attribute::ReadNone, },
  {  OC::Dot4,                    "Dot4",                     OCC::Dot4,                     "dot4",                       false,  true,  true, false, false, false, false, false, false, Attribute::ReadNone, },

  // Resources                                                                                                              void,     h,     f,     d,    i1,    i8,   i16,   i32,   i64  function attribute
  {  OC::CreateHandle,            "CreateHandle",             OCC::CreateHandle,             "createHandle",                true, false, false, false, false, false, false, false, false, Attribute::ReadOnly, },
  {  OC::CBufferLoad,             "CBufferLoad",              OCC::CBufferLoad,              "cbufferLoad",                false,  true,  true,  true, false,  true,  true,  true,  true, Attribute::ReadOnly, },
  {  OC::CBufferLoadLegacy,       "CBufferLoadLegacy",        OCC::CBufferLoadLegacy,        "cbufferLoadLegacy",          false,  true,  true,  true, false, false,  true,  true,  true, Attribute::ReadOnly, },

  // Resources - sample                                                                                                     void,     h,     f,     d,    i1,    i8,   i16,   i32,   i64  function attribute
  {  OC::Sample,                  "Sample",                   OCC::Sample,                   "sample",                     false,  true,  true, false, false, false, false, false, false, Attribute::ReadOnly, },
  {  OC::SampleBias,              "SampleBias",               OCC::SampleBias,               "sampleBias",                 false,  true,  true, false, false, false, false, false, false, Attribute::ReadOnly, },
  {  OC::SampleLevel,             "SampleLevel",              OCC::SampleLevel,              "sampleLevel",                false,  true,  true, false, false, false, false, false, false, Attribute::ReadOnly, },
  {  OC::SampleGrad,              "SampleGrad",               OCC::SampleGrad,               "sampleGrad",                 false,  true,  true, false, false, false, false, false, false, Attribute::ReadOnly, },
  {  OC::SampleCmp,               "SampleCmp",                OCC::SampleCmp,                "sampleCmp",                  false,  true,  true, false, false, false, false, false, false, Attribute::ReadOnly, },
  {  OC::SampleCmpLevelZero,      "SampleCmpLevelZero",       OCC::SampleCmpLevelZero,       "sampleCmpLevelZero",         false,  true,  true, false, false, false, false, false, false, Attribute::ReadOnly, },

  // Resources                                                                                                              void,     h,     f,     d,    i1,    i8,   i16,   i32,   i64  function attribute
  {  OC::TextureLoad,             "TextureLoad",              OCC::TextureLoad,              "textureLoad",                false,  true,  true, false, false, false,  true,  true, false, Attribute::ReadOnly, },
  {  OC::TextureStore,            "TextureStore",             OCC::TextureStore,             "textureStore",               false,  true,  true, false, false, false,  true,  true, false, Attribute::None,     },
  {  OC::BufferLoad,              "BufferLoad",               OCC::BufferLoad,               "bufferLoad",                 false,  true,  true, false, false, false,  true,  true, false, Attribute::ReadOnly, },
  {  OC::BufferStore,             "BufferStore",              OCC::BufferStore,              "bufferStore",                false,  true,  true, false, false, false,  true,  true, false, Attribute::None,     },
  {  OC::BufferUpdateCounter,     "BufferUpdateCounter",      OCC::BufferUpdateCounter,      "bufferUpdateCounter",         true, false, false, false, false, false, false, false, false, Attribute::None,     },
  {  OC::CheckAccessFullyMapped,  "CheckAccessFullyMapped",   OCC::CheckAccessFullyMapped,   "checkAccessFullyMapped",     false, false, false, false, false, false, false,  true, false, Attribute::ReadOnly, },
  {  OC::GetDimensions,           "GetDimensions",            OCC::GetDimensions,            "getDimensions",               true, false, false, false, false, false, false, false, false, Attribute::ReadOnly, },

  // Resources - gather                                                                                                     void,     h,     f,     d,    i1,    i8,   i16,   i32,   i64  function attribute
  {  OC::TextureGather,           "TextureGather",            OCC::TextureGather,            "textureGather",              false,  true,  true, false, false, false,  true,  true, false, Attribute::ReadOnly, },
  {  OC::TextureGatherCmp,        "TextureGatherCmp",         OCC::TextureGatherCmp,         "textureGatherCmp",           false,  true,  true, false, false, false,  true,  true, false, Attribute::ReadOnly, },

  // Resources - sample                                                                                                     void,     h,     f,     d,    i1,    i8,   i16,   i32,   i64  function attribute
  {  OC::Texture2DMSGetSamplePosition, "Texture2DMSGetSamplePosition", OCC::Texture2DMSGetSamplePosition, "texture2DMSGetSamplePosition",   true, false, false, false, false, false, false, false, false, Attribute::ReadOnly, },
  {  OC::RenderTargetGetSamplePosition, "RenderTargetGetSamplePosition", OCC::RenderTargetGetSamplePosition, "renderTargetGetSamplePosition",   true, false, false, false, false, false, false, false, false, Attribute::ReadOnly, },
  {  OC::RenderTargetGetSampleCount, "RenderTargetGetSampleCount", OCC::RenderTargetGetSampleCount, "renderTargetGetSampleCount",   true, false, false, false, false, false, false, false, false, Attribute::ReadOnly, },

  // Synchronization                                                                                                        void,     h,     f,     d,    i1,    i8,   i16,   i32,   i64  function attribute
  {  OC::AtomicBinOp,             "AtomicBinOp",              OCC::AtomicBinOp,              "atomicBinOp",                false, false, false, false, false, false, false,  true, false, Attribute::None,     },
  {  OC::AtomicCompareExchange,   "AtomicCompareExchange",    OCC::AtomicCompareExchange,    "atomicCompareExchange",      false, false, false, false, false, false, false,  true, false, Attribute::None,     },
  {  OC::Barrier,                 "Barrier",                  OCC::Barrier,                  "barrier",                     true, false, false, false, false, false, false, false, false, Attribute::NoDuplicate, },

  // Pixel shader                                                                                                           void,     h,     f,     d,    i1,    i8,   i16,   i32,   i64  function attribute
  {  OC::CalculateLOD,            "CalculateLOD",             OCC::CalculateLOD,             "calculateLOD",               false, false,  true, false, false, false, false, false, false, Attribute::ReadOnly, },
  {  OC::Discard,                 "Discard",                  OCC::Discard,                  "discard",                     true, false, false, false, false, false, false, false, false, Attribute::None,     },
  {  OC::DerivCoarseX,            "DerivCoarseX",             OCC::Unary,                    "unary",                      false,  true,  true, false, false, false, false, false, false, Attribute::ReadNone, },
  {  OC::DerivCoarseY,            "DerivCoarseY",             OCC::Unary,                    "unary",                      false,  true,  true, false, false, false, false, false, false, Attribute::ReadNone, },
  {  OC::DerivFineX,              "DerivFineX",               OCC::Unary,                    "unary",                      false,  true,  true, false, false, false, false, false, false, Attribute::ReadNone, },
  {  OC::DerivFineY,              "DerivFineY",               OCC::Unary,                    "unary",                      false,  true,  true, false, false, false, false, false, false, Attribute::ReadNone, },
  {  OC::EvalSnapped,             "EvalSnapped",              OCC::EvalSnapped,              "evalSnapped",                false,  true,  true, false, false, false, false, false, false, Attribute::ReadNone, },
  {  OC::EvalSampleIndex,         "EvalSampleIndex",          OCC::EvalSampleIndex,          "evalSampleIndex",            false,  true,  true, false, false, false, false, false, false, Attribute::ReadNone, },
  {  OC::EvalCentroid,            "EvalCentroid",             OCC::EvalCentroid,             "evalCentroid",               false,  true,  true, false, false, false, false, false, false, Attribute::ReadNone, },
  {  OC::SampleIndex,             "SampleIndex",              OCC::SampleIndex,              "sampleIndex",                false, false, false, false, false, false, false,  true, false, Attribute::ReadNone, },
  {  OC::Coverage,                "Coverage",                 OCC::Coverage,                 "coverage",                   false, false, false, false, false, false, false,  true, false, Attribute::ReadNone, },
  {  OC::InnerCoverage,           "InnerCoverage",            OCC::InnerCoverage,            "innerCoverage",              false, false, false, false, false, false, false,  true, false, Attribute::ReadNone, },

  // Compute shader                                                                                                         void,     h,     f,     d,    i1,    i8,   i16,   i32,   i64  function attribute
  {  OC::ThreadId,                "ThreadId",                 OCC::ThreadId,                 "threadId",                   false, false, false, false, false, false, false,  true, false, Attribute::ReadNone, },
  {  OC::GroupId,                 "GroupId",                  OCC::GroupId,                  "groupId",                    false, false, false, false, false, false, false,  true, false, Attribute::ReadNone, },
  {  OC::ThreadIdInGroup,         "ThreadIdInGroup",          OCC::ThreadIdInGroup,          "threadIdInGroup",            false, false, false, false, false, false, false,  true, false, Attribute::ReadNone, },
  {  OC::FlattenedThreadIdInGroup, "FlattenedThreadIdInGroup", OCC::FlattenedThreadIdInGroup, "flattenedThreadIdInGroup",   false, false, false, false, false, false, false,  true, false, Attribute::ReadNone, },

  // Geometry shader                                                                                                        void,     h,     f,     d,    i1,    i8,   i16,   i32,   i64  function attribute
  {  OC::EmitStream,              "EmitStream",               OCC::EmitStream,               "emitStream",                  true, false, false, false, false, false, false, false, false, Attribute::None,     },
  {  OC::CutStream,               "CutStream",                OCC::CutStream,                "cutStream",                   true, false, false, false, false, false, false, false, false, Attribute::None,     },
  {  OC::EmitThenCutStream,       "EmitThenCutStream",        OCC::EmitThenCutStream,        "emitThenCutStream",           true, false, false, false, false, false, false, false, false, Attribute::None,     },
  {  OC::GSInstanceID,            "GSInstanceID",             OCC::GSInstanceID,             "gsInstanceID",               false, false, false, false, false, false, false,  true, false, Attribute::ReadNone, },

  // Double precision                                                                                                       void,     h,     f,     d,    i1,    i8,   i16,   i32,   i64  function attribute
  {  OC::MakeDouble,              "MakeDouble",               OCC::MakeDouble,               "makeDouble",                 false, false, false,  true, false, false, false, false, false, Attribute::ReadNone, },
  {  OC::SplitDouble,             "SplitDouble",              OCC::SplitDouble,              "splitDouble",                false, false, false,  true, false, false, false, false, false, Attribute::ReadNone, },

  // Domain and hull shader                                                                                                 void,     h,     f,     d,    i1,    i8,   i16,   i32,   i64  function attribute
  {  OC::LoadOutputControlPoint,  "LoadOutputControlPoint",   OCC::LoadOutputControlPoint,   "loadOutputControlPoint",     false,  true,  true, false, false, false,  true,  true, false, Attribute::ReadNone, },
  {  OC::LoadPatchConstant,       "LoadPatchConstant",        OCC::LoadPatchConstant,        "loadPatchConstant",          false,  true,  true, false, false, false,  true,  true, false, Attribute::ReadNone, },

  // Domain shader                                                                                                          void,     h,     f,     d,    i1,    i8,   i16,   i32,   i64  function attribute
  {  OC::DomainLocation,          "DomainLocation",           OCC::DomainLocation,           "domainLocation",             false, false,  true, false, false, false, false, false, false, Attribute::ReadNone, },

  // Hull shader                                                                                                            void,     h,     f,     d,    i1,    i8,   i16,   i32,   i64  function attribute
  {  OC::StorePatchConstant,      "StorePatchConstant",       OCC::StorePatchConstant,       "storePatchConstant",         false,  true,  true, false, false, false,  true,  true, false, Attribute::None,     },
  {  OC::OutputControlPointID,    "OutputControlPointID",     OCC::OutputControlPointID,     "outputControlPointID",       false, false, false, false, false, false, false,  true, false, Attribute::ReadNone, },
  {  OC::PrimitiveID,             "PrimitiveID",              OCC::PrimitiveID,              "primitiveID",                false, false, false, false, false, false, false,  true, false, Attribute::ReadNone, },

  // Other                                                                                                                  void,     h,     f,     d,    i1,    i8,   i16,   i32,   i64  function attribute
  {  OC::CycleCounterLegacy,      "CycleCounterLegacy",       OCC::CycleCounterLegacy,       "cycleCounterLegacy",          true, false, false, false, false, false, false, false, false, Attribute::None,     },

  // Wave                                                                                                                   void,     h,     f,     d,    i1,    i8,   i16,   i32,   i64  function attribute
  {  OC::WaveIsFirstLane,         "WaveIsFirstLane",          OCC::WaveIsFirstLane,          "waveIsFirstLane",             true, false, false, false, false, false, false, false, false, Attribute::None,     },
  {  OC::WaveGetLaneIndex,        "WaveGetLaneIndex",         OCC::WaveGetLaneIndex,         "waveGetLaneIndex",            true, false, false, false, false, false, false, false, false, Attribute::ReadNone, },
  {  OC::WaveGetLaneCount,        "WaveGetLaneCount",         OCC::WaveGetLaneCount,         "waveGetLaneCount",            true, false, false, false, false, false, false, false, false, Attribute::ReadNone, },
  {  OC::WaveAnyTrue,             "WaveAnyTrue",              OCC::WaveAnyTrue,              "waveAnyTrue",                 true, false, false, false, false, false, false, false, false, Attribute::None,     },
  {  OC::WaveAllTrue,             "WaveAllTrue",              OCC::WaveAllTrue,              "waveAllTrue",                 true, false, false, false, false, false, false, false, false, Attribute::None,     },
  {  OC::WaveActiveAllEqual,      "WaveActiveAllEqual",       OCC::WaveActiveAllEqual,       "waveActiveAllEqual",         false,  true,  true,  true,  true,  true,  true,  true,  true, Attribute::None,     },
  {  OC::WaveActiveBallot,        "WaveActiveBallot",         OCC::WaveActiveBallot,         "waveActiveBallot",            true, false, false, false, false, false, false, false, false, Attribute::None,     },
  {  OC::WaveReadLaneAt,          "WaveReadLaneAt",           OCC::WaveReadLaneAt,           "waveReadLaneAt",             false,  true,  true,  true,  true,  true,  true,  true,  true, Attribute::None,     },
  {  OC::WaveReadLaneFirst,       "WaveReadLaneFirst",        OCC::WaveReadLaneFirst,        "waveReadLaneFirst",          false,  true,  true, false,  true,  true,  true,  true,  true, Attribute::None,     },
  {  OC::WaveActiveOp,            "WaveActiveOp",             OCC::WaveActiveOp,             "waveActiveOp",               false,  true,  true,  true,  true,  true,  true,  true,  true, Attribute::None,     },
  {  OC::WaveActiveBit,           "WaveActiveBit",            OCC::WaveActiveBit,            "waveActiveBit",              false, false, false, false, false,  true,  true,  true,  true, Attribute::None,     },
  {  OC::WavePrefixOp,            "WavePrefixOp",             OCC::WavePrefixOp,             "wavePrefixOp",               false,  true,  true,  true, false,  true,  true,  true,  true, Attribute::None,     },
  {  OC::QuadReadLaneAt,          "QuadReadLaneAt",           OCC::QuadReadLaneAt,           "quadReadLaneAt",             false,  true,  true,  true,  true,  true,  true,  true,  true, Attribute::None,     },
  {  OC::QuadOp,                  "QuadOp",                   OCC::QuadOp,                   "quadOp",                     false,  true,  true,  true, false,  true,  true,  true,  true, Attribute::None,     },

  // Bitcasts with different sizes                                                                                          void,     h,     f,     d,    i1,    i8,   i16,   i32,   i64  function attribute
  {  OC::BitcastI16toF16,         "BitcastI16toF16",          OCC::BitcastI16toF16,          "bitcastI16toF16",             true, false, false, false, false, false, false, false, false, Attribute::ReadNone, },
  {  OC::BitcastF16toI16,         "BitcastF16toI16",          OCC::BitcastF16toI16,          "bitcastF16toI16",             true, false, false, false, false, false, false, false, false, Attribute::ReadNone, },
  {  OC::BitcastI32toF32,         "BitcastI32toF32",          OCC::BitcastI32toF32,          "bitcastI32toF32",             true, false, false, false, false, false, false, false, false, Attribute::ReadNone, },
  {  OC::BitcastF32toI32,         "BitcastF32toI32",          OCC::BitcastF32toI32,          "bitcastF32toI32",             true, false, false, false, false, false, false, false, false, Attribute::ReadNone, },
  {  OC::BitcastI64toF64,         "BitcastI64toF64",          OCC::BitcastI64toF64,          "bitcastI64toF64",             true, false, false, false, false, false, false, false, false, Attribute::ReadNone, },
  {  OC::BitcastF64toI64,         "BitcastF64toI64",          OCC::BitcastF64toI64,          "bitcastF64toI64",             true, false, false, false, false, false, false, false, false, Attribute::ReadNone, },

  // Legacy floating-point                                                                                                  void,     h,     f,     d,    i1,    i8,   i16,   i32,   i64  function attribute
  {  OC::LegacyF32ToF16,          "LegacyF32ToF16",           OCC::LegacyF32ToF16,           "legacyF32ToF16",              true, false, false, false, false, false, false, false, false, Attribute::ReadNone, },
  {  OC::LegacyF16ToF32,          "LegacyF16ToF32",           OCC::LegacyF16ToF32,           "legacyF16ToF32",              true, false, false, false, false, false, false, false, false, Attribute::ReadNone, },

  // Double precision                                                                                                       void,     h,     f,     d,    i1,    i8,   i16,   i32,   i64  function attribute
  {  OC::LegacyDoubleToFloat,     "LegacyDoubleToFloat",      OCC::LegacyDoubleToFloat,      "legacyDoubleToFloat",         true, false, false, false, false, false, false, false, false, Attribute::ReadNone, },
  {  OC::LegacyDoubleToSInt32,    "LegacyDoubleToSInt32",     OCC::LegacyDoubleToSInt32,     "legacyDoubleToSInt32",        true, false, false, false, false, false, false, false, false, Attribute::ReadNone, },
  {  OC::LegacyDoubleToUInt32,    "LegacyDoubleToUInt32",     OCC::LegacyDoubleToUInt32,     "legacyDoubleToUInt32",        true, false, false, false, false, false, false, false, false, Attribute::ReadNone, },

  // Wave                                                                                                                   void,     h,     f,     d,    i1,    i8,   i16,   i32,   i64  function attribute
  {  OC::WaveAllBitCount,         "WaveAllBitCount",          OCC::WaveAllOp,                "waveAllOp",                   true, false, false, false, false, false, false, false, false, Attribute::None,     },
  {  OC::WavePrefixBitCount,      "WavePrefixBitCount",       OCC::WavePrefixOp,             "wavePrefixOp",                true, false, false, false, false, false, false, false, false, Attribute::None,     },

  // Pixel shader                                                                                                           void,     h,     f,     d,    i1,    i8,   i16,   i32,   i64  function attribute
  {  OC::AttributeAtVertex,       "AttributeAtVertex",        OCC::AttributeAtVertex,        "attributeAtVertex",          false,  true,  true, false, false, false, false, false, false, Attribute::ReadNone, },

  // Graphics shader                                                                                                        void,     h,     f,     d,    i1,    i8,   i16,   i32,   i64  function attribute
  {  OC::ViewID,                  "ViewID",                   OCC::ViewID,                   "viewID",                     false, false, false, false, false, false, false,  true, false, Attribute::ReadNone, },

  // Resources                                                                                                              void,     h,     f,     d,    i1,    i8,   i16,   i32,   i64  function attribute
  {  OC::RawBufferLoad,           "RawBufferLoad",            OCC::RawBufferLoad,            "rawBufferLoad",              false,  true,  true, false, false, false,  true,  true, false, Attribute::ReadOnly, },
  {  OC::RawBufferStore,          "RawBufferStore",           OCC::RawBufferStore,           "rawBufferStore",             false,  true,  true, false, false, false,  true,  true, false, Attribute::None,     },
>>>>>>> 97a1b6bb
};
// OPCODE-OLOADS:END

const char *OP::m_OverloadTypeName[kNumTypeOverloads] = {
  "void", "f16", "f32", "f64", "i1", "i8", "i16", "i32", "i64", "udt",
};

const char *OP::m_NamePrefix = "dx.op.";
const char *OP::m_TypePrefix = "dx.types.";
const char *OP::m_MatrixTypePrefix = "class.matrix."; // Allowed in library

// Keep sync with DXIL::AtomicBinOpCode
static const char *AtomicBinOpCodeName[] = {
    "AtomicAdd",
    "AtomicAnd",
    "AtomicOr",
    "AtomicXor",
    "AtomicIMin",
    "AtomicIMax",
    "AtomicUMin",
    "AtomicUMax",
    "AtomicExchange",
    "AtomicInvalid"           // Must be last.
};

unsigned OP::GetTypeSlot(Type *pType) {
  Type::TypeID T = pType->getTypeID();
  switch (T) {
  case Type::VoidTyID:    return 0;
  case Type::HalfTyID:    return 1;
  case Type::FloatTyID:   return 2;
  case Type::DoubleTyID:  return 3;
  case Type::IntegerTyID: {
    IntegerType *pIT = dyn_cast<IntegerType>(pType);
    unsigned Bits = pIT->getBitWidth();
    switch (Bits) {
    case 1:               return 4;
    case 8:               return 5;
    case 16:              return 6;
    case 32:              return 7;
    case 64:              return 8;
    }
  }
  case Type::PointerTyID: return 9;
  case Type::StructTyID:  return 10;
  default:
    break;
  }
  return UINT_MAX;
}

const char *OP::GetOverloadTypeName(unsigned TypeSlot) {
  DXASSERT(TypeSlot < kUserDefineTypeSlot, "otherwise caller passed OOB index");
  return m_OverloadTypeName[TypeSlot];
}

llvm::StringRef OP::GetTypeName(Type *Ty, std::string &str) {
  unsigned TypeSlot = OP::GetTypeSlot(Ty);
  if (TypeSlot < kUserDefineTypeSlot) {
    return GetOverloadTypeName(TypeSlot);
  } else if (TypeSlot == kUserDefineTypeSlot) {
    if (Ty->isPointerTy())
      Ty = Ty->getPointerElementType();
    StructType *ST = cast<StructType>(Ty);
    return ST->getStructName();
  } else if (TypeSlot == kObjectTypeSlot) {
    StructType *ST = cast<StructType>(Ty);
    return ST->getStructName();
  } else {
    raw_string_ostream os(str);
    Ty->print(os);
    os.flush();
    return str;
  }
}

const char *OP::GetOpCodeName(OpCode OpCode) {
  DXASSERT(0 <= (unsigned)OpCode && OpCode < OpCode::NumOpCodes, "otherwise caller passed OOB index");
  return m_OpCodeProps[(unsigned)OpCode].pOpCodeName;
}

const char *OP::GetAtomicOpName(DXIL::AtomicBinOpCode OpCode) {
  unsigned opcode = static_cast<unsigned>(OpCode);
  DXASSERT_LOCALVAR(opcode, opcode < static_cast<unsigned>(DXIL::AtomicBinOpCode::Invalid), "otherwise caller passed OOB index");
  return AtomicBinOpCodeName[static_cast<unsigned>(OpCode)];
}

OP::OpCodeClass OP::GetOpCodeClass(OpCode OpCode) {
  DXASSERT(0 <= (unsigned)OpCode && OpCode < OpCode::NumOpCodes, "otherwise caller passed OOB index");
  return m_OpCodeProps[(unsigned)OpCode].OpCodeClass;
}

const char *OP::GetOpCodeClassName(OpCode OpCode) {
  DXASSERT(0 <= (unsigned)OpCode && OpCode < OpCode::NumOpCodes, "otherwise caller passed OOB index");
  return m_OpCodeProps[(unsigned)OpCode].pOpCodeClassName;
}

bool OP::IsOverloadLegal(OpCode OpCode, Type *pType) {
  DXASSERT(0 <= (unsigned)OpCode && OpCode < OpCode::NumOpCodes, "otherwise caller passed OOB index");
  unsigned TypeSlot = GetTypeSlot(pType);
  return TypeSlot != UINT_MAX && m_OpCodeProps[(unsigned)OpCode].bAllowOverload[TypeSlot];
}

bool OP::CheckOpCodeTable() {
  for (unsigned i = 0; i < (unsigned)OpCode::NumOpCodes; i++) {
    if ((unsigned)m_OpCodeProps[i].OpCode != i)
      return false;
  }

  return true;
}

bool OP::IsDxilOpFuncName(StringRef name) {
  return name.startswith(OP::m_NamePrefix);
}

bool OP::IsDxilOpFunc(const llvm::Function *F) {
  if (!F->hasName())
    return false;
  return IsDxilOpFuncName(F->getName());
}

bool OP::IsDxilOpTypeName(StringRef name) {
  return name.startswith(m_TypePrefix) || name.startswith(m_MatrixTypePrefix);
}

bool OP::IsDxilOpType(llvm::StructType *ST) {
  if (!ST->hasName())
    return false;
  StringRef Name = ST->getName();
  return IsDxilOpTypeName(Name);
}

bool OP::IsDupDxilOpType(llvm::StructType *ST) {
  if (!ST->hasName())
    return false;
  StringRef Name = ST->getName();
  if (!IsDxilOpTypeName(Name))
    return false;
  size_t DotPos = Name.rfind('.');
  if (DotPos == 0 || DotPos == StringRef::npos || Name.back() == '.' ||
      !isdigit(static_cast<unsigned char>(Name[DotPos + 1])))
    return false;
  return true;
}

StructType *OP::GetOriginalDxilOpType(llvm::StructType *ST, llvm::Module &M) {
  DXASSERT(IsDupDxilOpType(ST), "else should not call GetOriginalDxilOpType");
  StringRef Name = ST->getName();
  size_t DotPos = Name.rfind('.');
  StructType *OriginalST = M.getTypeByName(Name.substr(0, DotPos));
  DXASSERT(OriginalST, "else name collison without original type");
  DXASSERT(ST->isLayoutIdentical(OriginalST),
           "else invalid layout for dxil types");
  return OriginalST;
}

bool OP::IsDxilOpFuncCallInst(const llvm::Instruction *I) {
  const CallInst *CI = dyn_cast<CallInst>(I);
  if (CI == nullptr) return false;
  return IsDxilOpFunc(CI->getCalledFunction());
}

bool OP::IsDxilOpFuncCallInst(const llvm::Instruction *I, OpCode opcode) {
  if (!IsDxilOpFuncCallInst(I)) return false;
  return llvm::cast<llvm::ConstantInt>(I->getOperand(0))->getZExtValue() == (unsigned)opcode;
}

OP::OpCode OP::GetDxilOpFuncCallInst(const llvm::Instruction *I) {
  DXASSERT(IsDxilOpFuncCallInst(I), "else caller didn't call IsDxilOpFuncCallInst to check");
  return (OP::OpCode)llvm::cast<llvm::ConstantInt>(I->getOperand(0))->getZExtValue();
}

bool OP::IsDxilOpWave(OpCode C) {
  unsigned op = (unsigned)C;
  /* <py::lines('OPCODE-WAVE')>hctdb_instrhelp.get_instrs_pred("op", "is_wave")</py>*/
  // OPCODE-WAVE:BEGIN
  // Instructions: WaveIsFirstLane=110, WaveGetLaneIndex=111,
  // WaveGetLaneCount=112, WaveAnyTrue=113, WaveAllTrue=114,
  // WaveActiveAllEqual=115, WaveActiveBallot=116, WaveReadLaneAt=117,
  // WaveReadLaneFirst=118, WaveActiveOp=119, WaveActiveBit=120,
  // WavePrefixOp=121, QuadReadLaneAt=122, QuadOp=123, WaveAllBitCount=135,
  // WavePrefixBitCount=136
  return 110 <= op && op <= 123 || 135 <= op && op <= 136;
  // OPCODE-WAVE:END
}

bool OP::IsDxilOpGradient(OpCode C) {
  unsigned op = (unsigned)C;
  /* <py::lines('OPCODE-GRADIENT')>hctdb_instrhelp.get_instrs_pred("op", "is_gradient")</py>*/
  // OPCODE-GRADIENT:BEGIN
  // Instructions: Sample=60, SampleBias=61, SampleCmp=64, TextureGather=73,
  // TextureGatherCmp=74, CalculateLOD=81, DerivCoarseX=83, DerivCoarseY=84,
  // DerivFineX=85, DerivFineY=86
  return 60 <= op && op <= 61 || op == 64 || 73 <= op && op <= 74 || op == 81 || 83 <= op && op <= 86;
  // OPCODE-GRADIENT:END
}

static Type *GetOrCreateStructType(LLVMContext &Ctx, ArrayRef<Type*> types, StringRef Name, Module *pModule) {
  if (StructType *ST = pModule->getTypeByName(Name)) {
    // TODO: validate the exist type match types if needed.
    return ST;
  }
  else
    return StructType::create(Ctx, types, Name);
}

//------------------------------------------------------------------------------
//
//  OP methods.
//
OP::OP(LLVMContext &Ctx, Module *pModule)
: m_Ctx(Ctx)
, m_pModule(pModule)
, m_LowPrecisionMode(DXIL::LowPrecisionMode::Undefined) {
  memset(m_pResRetType, 0, sizeof(m_pResRetType));
  memset(m_pCBufferRetType, 0, sizeof(m_pCBufferRetType));
  memset(m_OpCodeClassCache, 0, sizeof(m_OpCodeClassCache));
  static_assert(_countof(OP::m_OpCodeProps) == (size_t)OP::OpCode::NumOpCodes, "forgot to update OP::m_OpCodeProps");

  m_pHandleType = GetOrCreateStructType(m_Ctx, Type::getInt8PtrTy(m_Ctx), "dx.types.Handle", pModule);

  Type *DimsType[4] = { Type::getInt32Ty(m_Ctx), Type::getInt32Ty(m_Ctx), Type::getInt32Ty(m_Ctx), Type::getInt32Ty(m_Ctx) };
  m_pDimensionsType = GetOrCreateStructType(m_Ctx, DimsType, "dx.types.Dimensions", pModule);

  Type *SamplePosType[2] = { Type::getFloatTy(m_Ctx), Type::getFloatTy(m_Ctx) };
  m_pSamplePosType = GetOrCreateStructType(m_Ctx, SamplePosType, "dx.types.SamplePos", pModule);

  Type *I32cTypes[2] = { Type::getInt32Ty(m_Ctx), Type::getInt1Ty(m_Ctx) };
  m_pBinaryWithCarryType = GetOrCreateStructType(m_Ctx, I32cTypes, "dx.types.i32c", pModule);

  Type *TwoI32Types[2] = { Type::getInt32Ty(m_Ctx), Type::getInt32Ty(m_Ctx) };
  m_pBinaryWithTwoOutputsType = GetOrCreateStructType(m_Ctx, TwoI32Types, "dx.types.twoi32", pModule);

  Type *SplitDoubleTypes[2] = { Type::getInt32Ty(m_Ctx), Type::getInt32Ty(m_Ctx) }; // Lo, Hi.
  m_pSplitDoubleType = GetOrCreateStructType(m_Ctx, SplitDoubleTypes, "dx.types.splitdouble", pModule);

  Type *Int4Types[4] = { Type::getInt32Ty(m_Ctx), Type::getInt32Ty(m_Ctx), Type::getInt32Ty(m_Ctx), Type::getInt32Ty(m_Ctx) }; // HiHi, HiLo, LoHi, LoLo
  m_pInt4Type = GetOrCreateStructType(m_Ctx, Int4Types, "dx.types.fouri32", pModule);
  // Try to find existing intrinsic function.
  RefreshCache();
}

void OP::RefreshCache() {
  for (Function &F : m_pModule->functions()) {
    if (OP::IsDxilOpFunc(&F) && !F.user_empty()) {
      CallInst *CI = cast<CallInst>(*F.user_begin());
      OpCode OpCode = OP::GetDxilOpFuncCallInst(CI);
      Type *pOverloadType = OP::GetOverloadType(OpCode, &F);
      Function *OpFunc = GetOpFunc(OpCode, pOverloadType);
      (OpFunc);
      DXASSERT_NOMSG(OpFunc == &F);
    }
  }
}

void OP::UpdateCache(OpCodeClass opClass, Type * Ty, llvm::Function *F) {
  m_OpCodeClassCache[(unsigned)opClass].pOverloads[Ty] = F;
  m_FunctionToOpClass[F] = opClass;
}

Function *OP::GetOpFunc(OpCode OpCode, Type *pOverloadType) {
  DXASSERT(0 <= (unsigned)OpCode && OpCode < OpCode::NumOpCodes, "otherwise caller passed OOB OpCode");
  _Analysis_assume_(0 <= (unsigned)OpCode && OpCode < OpCode::NumOpCodes);
  DXASSERT(IsOverloadLegal(OpCode, pOverloadType), "otherwise the caller requested illegal operation overload (eg HLSL function with unsupported types for mapped intrinsic function)");
  OpCodeClass opClass = m_OpCodeProps[(unsigned)OpCode].OpCodeClass;
  Function *&F = m_OpCodeClassCache[(unsigned)opClass].pOverloads[pOverloadType];
  if (F != nullptr) {
    UpdateCache(opClass, pOverloadType, F);
    return F;
  }

  vector<Type*> ArgTypes;      // RetType is ArgTypes[0]
  Type *pETy = pOverloadType;
  Type *pRes = GetHandleType();
  Type *pDim = GetDimensionsType();
  Type *pPos = GetSamplePosType();
  Type *pV = Type::getVoidTy(m_Ctx);
  Type *pI1 = Type::getInt1Ty(m_Ctx);
  Type *pI8 = Type::getInt8Ty(m_Ctx);
  Type *pI16 = Type::getInt16Ty(m_Ctx);
  Type *pI32 = Type::getInt32Ty(m_Ctx);
  Type *pPI32 = Type::getInt32PtrTy(m_Ctx); (pPI32); // Currently unused.
  Type *pI64 = Type::getInt64Ty(m_Ctx); (pI64); // Currently unused.
  Type *pF16 = Type::getHalfTy(m_Ctx);
  Type *pF32 = Type::getFloatTy(m_Ctx);
  Type *pPF32 = Type::getFloatPtrTy(m_Ctx);
  Type *pI32C = GetBinaryWithCarryType();
  Type *p2I32 = GetBinaryWithTwoOutputsType();
  Type *pF64 = Type::getDoubleTy(m_Ctx);
  Type *pSDT = GetSplitDoubleType();  // Split double type.
  Type *pI4S = GetInt4Type(); // 4 i32s in a struct.
  Type *udt = pOverloadType;
  Type *obj = pOverloadType;

  std::string funcName = (Twine(OP::m_NamePrefix) + Twine(GetOpCodeClassName(OpCode))).str();
  // Add ret type to the name.
  if (pOverloadType != pV) {
    std::string typeName;
    funcName = Twine(funcName).concat(".").concat(GetTypeName(pOverloadType, typeName)).str();
  } 
  // Try to find exist function with the same name in the module.
  if (Function *existF = m_pModule->getFunction(funcName)) {
    F = existF;
    UpdateCache(opClass, pOverloadType, F);
    return F;
  }

#define A(_x) ArgTypes.emplace_back(_x)
#define RRT(_y) A(GetResRetType(_y))
#define CBRT(_y) A(GetCBufferRetType(_y))

/* <py::lines('OPCODE-OLOAD-FUNCS')>hctdb_instrhelp.get_oloads_funcs()</py>*/
  switch (OpCode) {            // return     OpCode
// OPCODE-OLOAD-FUNCS:BEGIN
    // Temporary, indexable, input, output registers
  case OpCode::TempRegLoad:            A(pETy);     A(pI32); A(pI32); break;
  case OpCode::TempRegStore:           A(pV);       A(pI32); A(pI32); A(pETy); break;
  case OpCode::MinPrecXRegLoad:        A(pETy);     A(pI32); A(pPF32);A(pI32); A(pI8);  break;
  case OpCode::MinPrecXRegStore:       A(pV);       A(pI32); A(pPF32);A(pI32); A(pI8);  A(pETy); break;
  case OpCode::LoadInput:              A(pETy);     A(pI32); A(pI32); A(pI32); A(pI8);  A(pI32); break;
  case OpCode::StoreOutput:            A(pV);       A(pI32); A(pI32); A(pI32); A(pI8);  A(pETy); break;

    // Unary float
  case OpCode::FAbs:                   A(pETy);     A(pI32); A(pETy); break;
  case OpCode::Saturate:               A(pETy);     A(pI32); A(pETy); break;
  case OpCode::IsNaN:                  A(pI1);      A(pI32); A(pETy); break;
  case OpCode::IsInf:                  A(pI1);      A(pI32); A(pETy); break;
  case OpCode::IsFinite:               A(pI1);      A(pI32); A(pETy); break;
  case OpCode::IsNormal:               A(pI1);      A(pI32); A(pETy); break;
  case OpCode::Cos:                    A(pETy);     A(pI32); A(pETy); break;
  case OpCode::Sin:                    A(pETy);     A(pI32); A(pETy); break;
  case OpCode::Tan:                    A(pETy);     A(pI32); A(pETy); break;
  case OpCode::Acos:                   A(pETy);     A(pI32); A(pETy); break;
  case OpCode::Asin:                   A(pETy);     A(pI32); A(pETy); break;
  case OpCode::Atan:                   A(pETy);     A(pI32); A(pETy); break;
  case OpCode::Hcos:                   A(pETy);     A(pI32); A(pETy); break;
  case OpCode::Hsin:                   A(pETy);     A(pI32); A(pETy); break;
  case OpCode::Htan:                   A(pETy);     A(pI32); A(pETy); break;
  case OpCode::Exp:                    A(pETy);     A(pI32); A(pETy); break;
  case OpCode::Frc:                    A(pETy);     A(pI32); A(pETy); break;
  case OpCode::Log:                    A(pETy);     A(pI32); A(pETy); break;
  case OpCode::Sqrt:                   A(pETy);     A(pI32); A(pETy); break;
  case OpCode::Rsqrt:                  A(pETy);     A(pI32); A(pETy); break;

    // Unary float - rounding
  case OpCode::Round_ne:               A(pETy);     A(pI32); A(pETy); break;
  case OpCode::Round_ni:               A(pETy);     A(pI32); A(pETy); break;
  case OpCode::Round_pi:               A(pETy);     A(pI32); A(pETy); break;
  case OpCode::Round_z:                A(pETy);     A(pI32); A(pETy); break;

    // Unary int
  case OpCode::Bfrev:                  A(pETy);     A(pI32); A(pETy); break;
  case OpCode::Countbits:              A(pI32);     A(pI32); A(pETy); break;
  case OpCode::FirstbitLo:             A(pI32);     A(pI32); A(pETy); break;

    // Unary uint
  case OpCode::FirstbitHi:             A(pI32);     A(pI32); A(pETy); break;

    // Unary int
  case OpCode::FirstbitSHi:            A(pI32);     A(pI32); A(pETy); break;

    // Binary float
  case OpCode::FMax:                   A(pETy);     A(pI32); A(pETy); A(pETy); break;
  case OpCode::FMin:                   A(pETy);     A(pI32); A(pETy); A(pETy); break;

    // Binary int
  case OpCode::IMax:                   A(pETy);     A(pI32); A(pETy); A(pETy); break;
  case OpCode::IMin:                   A(pETy);     A(pI32); A(pETy); A(pETy); break;

    // Binary uint
  case OpCode::UMax:                   A(pETy);     A(pI32); A(pETy); A(pETy); break;
  case OpCode::UMin:                   A(pETy);     A(pI32); A(pETy); A(pETy); break;

    // Binary int with two outputs
  case OpCode::IMul:                   A(p2I32);    A(pI32); A(pETy); A(pETy); break;

    // Binary uint with two outputs
  case OpCode::UMul:                   A(p2I32);    A(pI32); A(pETy); A(pETy); break;
  case OpCode::UDiv:                   A(p2I32);    A(pI32); A(pETy); A(pETy); break;

    // Binary uint with carry or borrow
  case OpCode::UAddc:                  A(pI32C);    A(pI32); A(pETy); A(pETy); break;
  case OpCode::USubb:                  A(pI32C);    A(pI32); A(pETy); A(pETy); break;

    // Tertiary float
  case OpCode::FMad:                   A(pETy);     A(pI32); A(pETy); A(pETy); A(pETy); break;
  case OpCode::Fma:                    A(pETy);     A(pI32); A(pETy); A(pETy); A(pETy); break;

    // Tertiary int
  case OpCode::IMad:                   A(pETy);     A(pI32); A(pETy); A(pETy); A(pETy); break;

    // Tertiary uint
  case OpCode::UMad:                   A(pETy);     A(pI32); A(pETy); A(pETy); A(pETy); break;

    // Tertiary int
  case OpCode::Msad:                   A(pETy);     A(pI32); A(pETy); A(pETy); A(pETy); break;
  case OpCode::Ibfe:                   A(pETy);     A(pI32); A(pETy); A(pETy); A(pETy); break;

    // Tertiary uint
  case OpCode::Ubfe:                   A(pETy);     A(pI32); A(pETy); A(pETy); A(pETy); break;

    // Quaternary
  case OpCode::Bfi:                    A(pETy);     A(pI32); A(pETy); A(pETy); A(pETy); A(pETy); break;

    // Dot
  case OpCode::Dot2:                   A(pETy);     A(pI32); A(pETy); A(pETy); A(pETy); A(pETy); break;
  case OpCode::Dot3:                   A(pETy);     A(pI32); A(pETy); A(pETy); A(pETy); A(pETy); A(pETy); A(pETy); break;
  case OpCode::Dot4:                   A(pETy);     A(pI32); A(pETy); A(pETy); A(pETy); A(pETy); A(pETy); A(pETy); A(pETy); A(pETy); break;

    // Resources
  case OpCode::CreateHandle:           A(pRes);     A(pI32); A(pI8);  A(pI32); A(pI32); A(pI1);  break;
  case OpCode::CBufferLoad:            A(pETy);     A(pI32); A(pRes); A(pI32); A(pI32); break;
  case OpCode::CBufferLoadLegacy:      CBRT(pETy);  A(pI32); A(pRes); A(pI32); break;

    // Resources - sample
  case OpCode::Sample:                 RRT(pETy);   A(pI32); A(pRes); A(pRes); A(pF32); A(pF32); A(pF32); A(pF32); A(pI32); A(pI32); A(pI32); A(pF32); break;
  case OpCode::SampleBias:             RRT(pETy);   A(pI32); A(pRes); A(pRes); A(pF32); A(pF32); A(pF32); A(pF32); A(pI32); A(pI32); A(pI32); A(pF32); A(pF32); break;
  case OpCode::SampleLevel:            RRT(pETy);   A(pI32); A(pRes); A(pRes); A(pF32); A(pF32); A(pF32); A(pF32); A(pI32); A(pI32); A(pI32); A(pF32); break;
  case OpCode::SampleGrad:             RRT(pETy);   A(pI32); A(pRes); A(pRes); A(pF32); A(pF32); A(pF32); A(pF32); A(pI32); A(pI32); A(pI32); A(pF32); A(pF32); A(pF32); A(pF32); A(pF32); A(pF32); A(pF32); break;
  case OpCode::SampleCmp:              RRT(pETy);   A(pI32); A(pRes); A(pRes); A(pF32); A(pF32); A(pF32); A(pF32); A(pI32); A(pI32); A(pI32); A(pF32); A(pF32); break;
  case OpCode::SampleCmpLevelZero:     RRT(pETy);   A(pI32); A(pRes); A(pRes); A(pF32); A(pF32); A(pF32); A(pF32); A(pI32); A(pI32); A(pI32); A(pF32); break;

    // Resources
  case OpCode::TextureLoad:            RRT(pETy);   A(pI32); A(pRes); A(pI32); A(pI32); A(pI32); A(pI32); A(pI32); A(pI32); A(pI32); break;
  case OpCode::TextureStore:           A(pV);       A(pI32); A(pRes); A(pI32); A(pI32); A(pI32); A(pETy); A(pETy); A(pETy); A(pETy); A(pI8);  break;
  case OpCode::BufferLoad:             RRT(pETy);   A(pI32); A(pRes); A(pI32); A(pI32); break;
  case OpCode::BufferStore:            A(pV);       A(pI32); A(pRes); A(pI32); A(pI32); A(pETy); A(pETy); A(pETy); A(pETy); A(pI8);  break;
  case OpCode::BufferUpdateCounter:    A(pI32);     A(pI32); A(pRes); A(pI8);  break;
  case OpCode::CheckAccessFullyMapped: A(pI1);      A(pI32); A(pI32); break;
  case OpCode::GetDimensions:          A(pDim);     A(pI32); A(pRes); A(pI32); break;

    // Resources - gather
  case OpCode::TextureGather:          RRT(pETy);   A(pI32); A(pRes); A(pRes); A(pF32); A(pF32); A(pF32); A(pF32); A(pI32); A(pI32); A(pI32); break;
  case OpCode::TextureGatherCmp:       RRT(pETy);   A(pI32); A(pRes); A(pRes); A(pF32); A(pF32); A(pF32); A(pF32); A(pI32); A(pI32); A(pI32); A(pF32); break;

    // Resources - sample
  case OpCode::Texture2DMSGetSamplePosition:A(pPos);     A(pI32); A(pRes); A(pI32); break;
  case OpCode::RenderTargetGetSamplePosition:A(pPos);     A(pI32); A(pI32); break;
  case OpCode::RenderTargetGetSampleCount:A(pI32);     A(pI32); break;

    // Synchronization
  case OpCode::AtomicBinOp:            A(pI32);     A(pI32); A(pRes); A(pI32); A(pI32); A(pI32); A(pI32); A(pI32); break;
  case OpCode::AtomicCompareExchange:  A(pI32);     A(pI32); A(pRes); A(pI32); A(pI32); A(pI32); A(pI32); A(pI32); break;
  case OpCode::Barrier:                A(pV);       A(pI32); A(pI32); break;

    // Pixel shader
  case OpCode::CalculateLOD:           A(pF32);     A(pI32); A(pRes); A(pRes); A(pF32); A(pF32); A(pF32); A(pI1);  break;
  case OpCode::Discard:                A(pV);       A(pI32); A(pI1);  break;
  case OpCode::DerivCoarseX:           A(pETy);     A(pI32); A(pETy); break;
  case OpCode::DerivCoarseY:           A(pETy);     A(pI32); A(pETy); break;
  case OpCode::DerivFineX:             A(pETy);     A(pI32); A(pETy); break;
  case OpCode::DerivFineY:             A(pETy);     A(pI32); A(pETy); break;
  case OpCode::EvalSnapped:            A(pETy);     A(pI32); A(pI32); A(pI32); A(pI8);  A(pI32); A(pI32); break;
  case OpCode::EvalSampleIndex:        A(pETy);     A(pI32); A(pI32); A(pI32); A(pI8);  A(pI32); break;
  case OpCode::EvalCentroid:           A(pETy);     A(pI32); A(pI32); A(pI32); A(pI8);  break;
  case OpCode::SampleIndex:            A(pI32);     A(pI32); break;
  case OpCode::Coverage:               A(pI32);     A(pI32); break;
  case OpCode::InnerCoverage:          A(pI32);     A(pI32); break;

    // Compute shader
  case OpCode::ThreadId:               A(pI32);     A(pI32); A(pI32); break;
  case OpCode::GroupId:                A(pI32);     A(pI32); A(pI32); break;
  case OpCode::ThreadIdInGroup:        A(pI32);     A(pI32); A(pI32); break;
  case OpCode::FlattenedThreadIdInGroup:A(pI32);     A(pI32); break;

    // Geometry shader
  case OpCode::EmitStream:             A(pV);       A(pI32); A(pI8);  break;
  case OpCode::CutStream:              A(pV);       A(pI32); A(pI8);  break;
  case OpCode::EmitThenCutStream:      A(pV);       A(pI32); A(pI8);  break;
  case OpCode::GSInstanceID:           A(pI32);     A(pI32); break;

    // Double precision
  case OpCode::MakeDouble:             A(pF64);     A(pI32); A(pI32); A(pI32); break;
  case OpCode::SplitDouble:            A(pSDT);     A(pI32); A(pF64); break;

    // Domain and hull shader
  case OpCode::LoadOutputControlPoint: A(pETy);     A(pI32); A(pI32); A(pI32); A(pI8);  A(pI32); break;
  case OpCode::LoadPatchConstant:      A(pETy);     A(pI32); A(pI32); A(pI32); A(pI8);  break;

    // Domain shader
  case OpCode::DomainLocation:         A(pF32);     A(pI32); A(pI8);  break;

    // Hull shader
  case OpCode::StorePatchConstant:     A(pV);       A(pI32); A(pI32); A(pI32); A(pI8);  A(pETy); break;
  case OpCode::OutputControlPointID:   A(pI32);     A(pI32); break;
  case OpCode::PrimitiveID:            A(pI32);     A(pI32); break;

    // Other
  case OpCode::CycleCounterLegacy:     A(p2I32);    A(pI32); break;

    // Wave
  case OpCode::WaveIsFirstLane:        A(pI1);      A(pI32); break;
  case OpCode::WaveGetLaneIndex:       A(pI32);     A(pI32); break;
  case OpCode::WaveGetLaneCount:       A(pI32);     A(pI32); break;
  case OpCode::WaveAnyTrue:            A(pI1);      A(pI32); A(pI1);  break;
  case OpCode::WaveAllTrue:            A(pI1);      A(pI32); A(pI1);  break;
  case OpCode::WaveActiveAllEqual:     A(pI1);      A(pI32); A(pETy); break;
  case OpCode::WaveActiveBallot:       A(pI4S);     A(pI32); A(pI1);  break;
  case OpCode::WaveReadLaneAt:         A(pETy);     A(pI32); A(pETy); A(pI32); break;
  case OpCode::WaveReadLaneFirst:      A(pETy);     A(pI32); A(pETy); break;
  case OpCode::WaveActiveOp:           A(pETy);     A(pI32); A(pETy); A(pI8);  A(pI8);  break;
  case OpCode::WaveActiveBit:          A(pETy);     A(pI32); A(pETy); A(pI8);  break;
  case OpCode::WavePrefixOp:           A(pETy);     A(pI32); A(pETy); A(pI8);  A(pI8);  break;
  case OpCode::QuadReadLaneAt:         A(pETy);     A(pI32); A(pETy); A(pI32); break;
  case OpCode::QuadOp:                 A(pETy);     A(pI32); A(pETy); A(pI8);  break;

    // Bitcasts with different sizes
  case OpCode::BitcastI16toF16:        A(pF16);     A(pI32); A(pI16); break;
  case OpCode::BitcastF16toI16:        A(pI16);     A(pI32); A(pF16); break;
  case OpCode::BitcastI32toF32:        A(pF32);     A(pI32); A(pI32); break;
  case OpCode::BitcastF32toI32:        A(pI32);     A(pI32); A(pF32); break;
  case OpCode::BitcastI64toF64:        A(pF64);     A(pI32); A(pI64); break;
  case OpCode::BitcastF64toI64:        A(pI64);     A(pI32); A(pF64); break;

    // Legacy floating-point
  case OpCode::LegacyF32ToF16:         A(pI32);     A(pI32); A(pF32); break;
  case OpCode::LegacyF16ToF32:         A(pF32);     A(pI32); A(pI32); break;

    // Double precision
  case OpCode::LegacyDoubleToFloat:    A(pF32);     A(pI32); A(pF64); break;
  case OpCode::LegacyDoubleToSInt32:   A(pI32);     A(pI32); A(pF64); break;
  case OpCode::LegacyDoubleToUInt32:   A(pI32);     A(pI32); A(pF64); break;

    // Wave
  case OpCode::WaveAllBitCount:        A(pI32);     A(pI32); A(pI1);  break;
  case OpCode::WavePrefixBitCount:     A(pI32);     A(pI32); A(pI1);  break;

    // Pixel shader
  case OpCode::AttributeAtVertex:      A(pETy);     A(pI32); A(pI32); A(pI32); A(pI8);  A(pI8);  break;

    // Graphics shader
  case OpCode::ViewID:                 A(pI32);     A(pI32); break;

    // Resources
  case OpCode::RawBufferLoad:          RRT(pETy);   A(pI32); A(pRes); A(pI32); A(pI32); A(pI8);  A(pI32); break;
  case OpCode::RawBufferStore:         A(pV);       A(pI32); A(pRes); A(pI32); A(pI32); A(pETy); A(pETy); A(pETy); A(pETy); A(pI8);  A(pI32); break;

    // Raytracing uint System Values
  case OpCode::InstanceID:             A(pI32);     A(pI32); break;
  case OpCode::InstanceIndex:          A(pI32);     A(pI32); break;
  case OpCode::HitKind:                A(pI32);     A(pI32); break;
  case OpCode::RayFlag:                A(pI32);     A(pI32); break;

    // Ray Dispatch Arguments
  case OpCode::RayDispatchIndex:       A(pI32);     A(pI32); A(pI8);  break;
  case OpCode::RayDispatchDimension:   A(pI32);     A(pI32); A(pI8);  break;

    // Ray Vectors
  case OpCode::WorldRayOrigin:         A(pF32);     A(pI32); A(pI8);  break;
  case OpCode::WorldRayDirection:      A(pF32);     A(pI32); A(pI8);  break;
  case OpCode::ObjectRayOrigin:        A(pF32);     A(pI32); A(pI8);  break;
  case OpCode::ObjectRayDirection:     A(pF32);     A(pI32); A(pI8);  break;

    // Ray Transforms
  case OpCode::ObjectToWorld:          A(pF32);     A(pI32); A(pI32); A(pI8);  break;
  case OpCode::WorldToObject:          A(pF32);     A(pI32); A(pI32); A(pI8);  break;

    // RayT
  case OpCode::RayTMin:                A(pF32);     A(pI32); break;
  case OpCode::CurrentRayT:            A(pF32);     A(pI32); break;

    // AnyHit Terminals
  case OpCode::IgnoreHit:              A(pV);       A(pI32); break;
  case OpCode::AcceptHitAndEndSearch:  A(pV);       A(pI32); break;

    // Indirect Shader Invocation
  case OpCode::TraceRay:               A(pV);       A(pI32); A(pRes); A(pI32); A(pI32); A(pI32); A(pI32); A(pI32); A(pF32); A(pF32); A(pF32); A(pF32); A(pF32); A(pF32); A(pF32); A(pF32); A(udt);  break;
  case OpCode::ReportHit:              A(pI1);      A(pI32); A(pF32); A(pI32); A(udt);  break;
  case OpCode::CallShader:             A(pV);       A(pI32); A(pI32); A(udt);  break;

    // Library create handle from resource struct (like HL intrinsic)
  case OpCode::CreateHandleFromResourceStructForLib:A(pRes);     A(pI32); A(obj);  break;
  // OPCODE-OLOAD-FUNCS:END
  default: DXASSERT(false, "otherwise unhandled case"); break;
  }
#undef RRT
#undef A

  FunctionType *pFT;
  DXASSERT(ArgTypes.size() > 1, "otherwise forgot to initialize arguments");
  pFT = FunctionType::get(ArgTypes[0], ArrayRef<Type*>(&ArgTypes[1], ArgTypes.size()-1), false);

  F = cast<Function>(m_pModule->getOrInsertFunction(funcName, pFT));

  UpdateCache(opClass, pOverloadType, F);
  F->setCallingConv(CallingConv::C);
  F->addFnAttr(Attribute::NoUnwind);
  if (m_OpCodeProps[(unsigned)OpCode].FuncAttr != Attribute::None)
    F->addFnAttr(m_OpCodeProps[(unsigned)OpCode].FuncAttr);

  return F;
}

const SmallDenseMap<llvm::Type *, llvm::Function *, 8> &
OP::GetOpFuncList(OpCode OpCode) const {
  DXASSERT(0 <= (unsigned)OpCode && OpCode < OpCode::NumOpCodes,
           "otherwise caller passed OOB OpCode");
  _Analysis_assume_(0 <= (unsigned)OpCode && OpCode < OpCode::NumOpCodes);
  return m_OpCodeClassCache[(unsigned)m_OpCodeProps[(unsigned)OpCode]
                                .OpCodeClass]
      .pOverloads;
}

void OP::RemoveFunction(Function *F) {
  if (OP::IsDxilOpFunc(F)) {
    OpCodeClass opClass = m_FunctionToOpClass[F];
    for (auto it : m_OpCodeClassCache[(unsigned)opClass].pOverloads) {
      if (it.second == F) {
        m_OpCodeClassCache[(unsigned)opClass].pOverloads.erase(it.first);
        m_FunctionToOpClass.erase(F);
        break;
      }
    }
  }
}

bool OP::GetOpCodeClass(const Function *F, OP::OpCodeClass &opClass) {
  auto iter = m_FunctionToOpClass.find(F);
  if (iter == m_FunctionToOpClass.end()) {
    // When no user, cannot get opcode.
    DXASSERT(F->user_empty() || !IsDxilOpFunc(F), "dxil function without an opcode class mapping?");
    return false;
  }
  opClass = iter->second;
  return true;
}

bool OP::UseMinPrecision() {
  if (m_LowPrecisionMode == DXIL::LowPrecisionMode::Undefined) {
    if (&m_pModule->GetDxilModule()) {
      m_LowPrecisionMode = m_pModule->GetDxilModule().m_ShaderFlags.GetUseNativeLowPrecision() ?
        DXIL::LowPrecisionMode::UseNativeLowPrecision : DXIL::LowPrecisionMode::UseMinPrecision;
    }
    else if (&m_pModule->GetHLModule()) {
      m_LowPrecisionMode = m_pModule->GetHLModule().GetHLOptions().bUseMinPrecision ?
        DXIL::LowPrecisionMode::UseMinPrecision : DXIL::LowPrecisionMode::UseNativeLowPrecision;
    }
    else {
      DXASSERT(false, "otherwise module doesn't contain either HLModule or Dxil Module.");
    }
  }
  return m_LowPrecisionMode == DXIL::LowPrecisionMode::UseMinPrecision;
}

uint64_t OP::GetAllocSizeForType(llvm::Type *Ty) {
  return m_pModule->getDataLayout().getTypeAllocSize(Ty);
}

llvm::Type *OP::GetOverloadType(OpCode OpCode, llvm::Function *F) {
  DXASSERT(F, "not work on nullptr");
  Type *Ty = F->getReturnType();
  FunctionType *FT = F->getFunctionType();
/* <py::lines('OPCODE-OLOAD-TYPES')>hctdb_instrhelp.get_funcs_oload_type()</py>*/
  switch (OpCode) {            // return     OpCode
  // OPCODE-OLOAD-TYPES:BEGIN
  case OpCode::TempRegStore:
  case OpCode::CallShader:
    DXASSERT_NOMSG(FT->getNumParams() > 2);
    return FT->getParamType(2);
  case OpCode::MinPrecXRegStore:
  case OpCode::StoreOutput:
  case OpCode::BufferStore:
  case OpCode::StorePatchConstant:
  case OpCode::RawBufferStore:
    DXASSERT_NOMSG(FT->getNumParams() > 4);
    return FT->getParamType(4);
  case OpCode::IsNaN:
  case OpCode::IsInf:
  case OpCode::IsFinite:
  case OpCode::IsNormal:
  case OpCode::Countbits:
  case OpCode::FirstbitLo:
  case OpCode::FirstbitHi:
  case OpCode::FirstbitSHi:
  case OpCode::IMul:
  case OpCode::UMul:
  case OpCode::UDiv:
  case OpCode::UAddc:
  case OpCode::USubb:
  case OpCode::WaveActiveAllEqual:
  case OpCode::CreateHandleFromResourceStructForLib:
    DXASSERT_NOMSG(FT->getNumParams() > 1);
    return FT->getParamType(1);
  case OpCode::TextureStore:
    DXASSERT_NOMSG(FT->getNumParams() > 5);
    return FT->getParamType(5);
  case OpCode::TraceRay:
    DXASSERT_NOMSG(FT->getNumParams() > 15);
    return FT->getParamType(15);
  case OpCode::ReportHit:
    DXASSERT_NOMSG(FT->getNumParams() > 3);
    return FT->getParamType(3);
  case OpCode::CreateHandle:
  case OpCode::BufferUpdateCounter:
  case OpCode::GetDimensions:
  case OpCode::Texture2DMSGetSamplePosition:
  case OpCode::RenderTargetGetSamplePosition:
  case OpCode::RenderTargetGetSampleCount:
  case OpCode::Barrier:
  case OpCode::Discard:
  case OpCode::EmitStream:
  case OpCode::CutStream:
  case OpCode::EmitThenCutStream:
  case OpCode::CycleCounterLegacy:
  case OpCode::WaveIsFirstLane:
  case OpCode::WaveGetLaneIndex:
  case OpCode::WaveGetLaneCount:
  case OpCode::WaveAnyTrue:
  case OpCode::WaveAllTrue:
  case OpCode::WaveActiveBallot:
  case OpCode::BitcastI16toF16:
  case OpCode::BitcastF16toI16:
  case OpCode::BitcastI32toF32:
  case OpCode::BitcastF32toI32:
  case OpCode::BitcastI64toF64:
  case OpCode::BitcastF64toI64:
  case OpCode::LegacyF32ToF16:
  case OpCode::LegacyF16ToF32:
  case OpCode::LegacyDoubleToFloat:
  case OpCode::LegacyDoubleToSInt32:
  case OpCode::LegacyDoubleToUInt32:
  case OpCode::WaveAllBitCount:
  case OpCode::WavePrefixBitCount:
  case OpCode::IgnoreHit:
  case OpCode::AcceptHitAndEndSearch:
    return Type::getVoidTy(m_Ctx);
  case OpCode::CheckAccessFullyMapped:
  case OpCode::AtomicBinOp:
  case OpCode::AtomicCompareExchange:
  case OpCode::SampleIndex:
  case OpCode::Coverage:
  case OpCode::InnerCoverage:
  case OpCode::ThreadId:
  case OpCode::GroupId:
  case OpCode::ThreadIdInGroup:
  case OpCode::FlattenedThreadIdInGroup:
  case OpCode::GSInstanceID:
  case OpCode::OutputControlPointID:
  case OpCode::PrimitiveID:
  case OpCode::ViewID:
  case OpCode::InstanceID:
  case OpCode::InstanceIndex:
  case OpCode::HitKind:
  case OpCode::RayFlag:
  case OpCode::RayDispatchIndex:
  case OpCode::RayDispatchDimension:
    return IntegerType::get(m_Ctx, 32);
  case OpCode::CalculateLOD:
  case OpCode::DomainLocation:
  case OpCode::WorldRayOrigin:
  case OpCode::WorldRayDirection:
  case OpCode::ObjectRayOrigin:
  case OpCode::ObjectRayDirection:
  case OpCode::ObjectToWorld:
  case OpCode::WorldToObject:
  case OpCode::RayTMin:
  case OpCode::CurrentRayT:
    return Type::getFloatTy(m_Ctx);
  case OpCode::MakeDouble:
  case OpCode::SplitDouble:
    return Type::getDoubleTy(m_Ctx);
  case OpCode::CBufferLoadLegacy:
  case OpCode::Sample:
  case OpCode::SampleBias:
  case OpCode::SampleLevel:
  case OpCode::SampleGrad:
  case OpCode::SampleCmp:
  case OpCode::SampleCmpLevelZero:
  case OpCode::TextureLoad:
  case OpCode::BufferLoad:
  case OpCode::TextureGather:
  case OpCode::TextureGatherCmp:
  case OpCode::RawBufferLoad:
  {
    StructType *ST = cast<StructType>(Ty);
    return ST->getElementType(0);
  }
  // OPCODE-OLOAD-TYPES:END
  default: return Ty;
  }
}

Type *OP::GetHandleType() const {
  return m_pHandleType;
}

Type *OP::GetDimensionsType() const
{
  return m_pDimensionsType;
}

Type *OP::GetSamplePosType() const
{
  return m_pSamplePosType;
}

Type *OP::GetBinaryWithCarryType() const {
  return m_pBinaryWithCarryType;
}

Type *OP::GetBinaryWithTwoOutputsType() const {
  return m_pBinaryWithTwoOutputsType;
}

Type *OP::GetSplitDoubleType() const {
  return m_pSplitDoubleType;
}

Type *OP::GetInt4Type() const {
  return m_pInt4Type;
}

bool OP::IsResRetType(llvm::Type *Ty) {
  for (Type *ResTy : m_pResRetType) {
    if (Ty == ResTy)
      return true;
  }
  return false;
}

Type *OP::GetResRetType(Type *pOverloadType) {
  unsigned TypeSlot = GetTypeSlot(pOverloadType);

  if (m_pResRetType[TypeSlot] == nullptr) {
    string TypeName("dx.types.ResRet.");
    TypeName += GetOverloadTypeName(TypeSlot);
    Type *FieldTypes[5] = { pOverloadType, pOverloadType, pOverloadType, pOverloadType, Type::getInt32Ty(m_Ctx) };
    m_pResRetType[TypeSlot] = GetOrCreateStructType(m_Ctx, FieldTypes, TypeName, m_pModule);
  }

  return m_pResRetType[TypeSlot];
}

Type *OP::GetCBufferRetType(Type *pOverloadType) {
  unsigned TypeSlot = GetTypeSlot(pOverloadType);

  if (m_pCBufferRetType[TypeSlot] == nullptr) {
    string TypeName("dx.types.CBufRet.");
    TypeName += GetOverloadTypeName(TypeSlot);
    Type *i64Ty = Type::getInt64Ty(pOverloadType->getContext());
    Type *i16Ty = Type::getInt16Ty(pOverloadType->getContext());
    if (pOverloadType->isDoubleTy() || pOverloadType == i64Ty) {
      Type *FieldTypes[2] = { pOverloadType, pOverloadType };
      m_pCBufferRetType[TypeSlot] = GetOrCreateStructType(m_Ctx, FieldTypes, TypeName, m_pModule);
    }
    else if (!UseMinPrecision() && (pOverloadType->isHalfTy() || pOverloadType == i16Ty)) {
      TypeName += ".8"; // dx.types.CBufRet.fp16.8 for buffer of 8 halves
      Type *FieldTypes[8] = {
          pOverloadType, pOverloadType, pOverloadType, pOverloadType,
          pOverloadType, pOverloadType, pOverloadType, pOverloadType,
      };
      m_pCBufferRetType[TypeSlot] = GetOrCreateStructType(m_Ctx, FieldTypes, TypeName, m_pModule);
    }
    else {
      Type *FieldTypes[4] = { pOverloadType, pOverloadType, pOverloadType, pOverloadType };
      m_pCBufferRetType[TypeSlot] = GetOrCreateStructType(m_Ctx, FieldTypes, TypeName, m_pModule);
    }
  }
  return m_pCBufferRetType[TypeSlot];
}


//------------------------------------------------------------------------------
//
//  LLVM utility methods.
//
Constant *OP::GetI1Const(bool v) {
  return Constant::getIntegerValue(IntegerType::get(m_Ctx, 1), APInt(1, v));
}

Constant *OP::GetI8Const(char v) {
  return Constant::getIntegerValue(IntegerType::get(m_Ctx, 8), APInt(8, v));
}

Constant *OP::GetU8Const(unsigned char v) {
  return GetI8Const((char)v);
}

Constant *OP::GetI16Const(int v) {
  return Constant::getIntegerValue(IntegerType::get(m_Ctx, 16), APInt(16, v));
}

Constant *OP::GetU16Const(unsigned v) {
  return GetI16Const((int)v);
}

Constant *OP::GetI32Const(int v) {
  return Constant::getIntegerValue(IntegerType::get(m_Ctx, 32), APInt(32, v));
}

Constant *OP::GetU32Const(unsigned v) {
  return GetI32Const((int)v);
}

Constant *OP::GetU64Const(unsigned long long v) {
 return Constant::getIntegerValue(IntegerType::get(m_Ctx, 64), APInt(64, v));
}

Constant *OP::GetFloatConst(float v) {
  return ConstantFP::get(m_Ctx, APFloat(v));
}

Constant *OP::GetDoubleConst(double v) {
  return ConstantFP::get(m_Ctx, APFloat(v));
}

} // namespace hlsl<|MERGE_RESOLUTION|>--- conflicted
+++ resolved
@@ -41,7 +41,6 @@
 /* <py::lines('OPCODE-OLOADS')>hctdb_instrhelp.get_oloads_props()</py>*/
 // OPCODE-OLOADS:BEGIN
 const OP::OpCodeProperty OP::m_OpCodeProps[(unsigned)OP::OpCode::NumOpCodes] = {
-<<<<<<< HEAD
 //   OpCode                       OpCode name,                OpCodeClass                    OpCodeClass name,              void,     h,     f,     d,    i1,    i8,   i16,   i32,   i64,   udt,   obj,  function attribute
   // Temporary, indexable, input, output registers                                                                          void,     h,     f,     d,    i1,    i8,   i16,   i32,   i64,   udt,  obj,  function attribute
   {  OC::TempRegLoad,             "TempRegLoad",              OCC::TempRegLoad,              "tempRegLoad",                false,  true,  true, false, false, false,  true,  true, false, false, false, Attribute::ReadOnly, },
@@ -161,8 +160,8 @@
   {  OC::GetDimensions,           "GetDimensions",            OCC::GetDimensions,            "getDimensions",               true, false, false, false, false, false, false, false, false, false, false, Attribute::ReadOnly, },
 
   // Resources - gather                                                                                                     void,     h,     f,     d,    i1,    i8,   i16,   i32,   i64,   udt,  obj,  function attribute
-  {  OC::TextureGather,           "TextureGather",            OCC::TextureGather,            "textureGather",              false, false,  true, false, false, false, false,  true, false, false, false, Attribute::ReadOnly, },
-  {  OC::TextureGatherCmp,        "TextureGatherCmp",         OCC::TextureGatherCmp,         "textureGatherCmp",           false, false,  true, false, false, false, false,  true, false, false, false, Attribute::ReadOnly, },
+  {  OC::TextureGather,           "TextureGather",            OCC::TextureGather,            "textureGather",              false,  true,  true, false, false, false,  true,  true, false, false, false, Attribute::ReadOnly, },
+  {  OC::TextureGatherCmp,        "TextureGatherCmp",         OCC::TextureGatherCmp,         "textureGatherCmp",           false,  true,  true, false, false, false,  true,  true, false, false, false, Attribute::ReadOnly, },
 
   // Resources - sample                                                                                                     void,     h,     f,     d,    i1,    i8,   i16,   i32,   i64,   udt,  obj,  function attribute
   {  OC::Texture2DMSGetSamplePosition, "Texture2DMSGetSamplePosition", OCC::Texture2DMSGetSamplePosition, "texture2DMSGetSamplePosition",   true, false, false, false, false, false, false, false, false, false, false, Attribute::ReadOnly, },
@@ -301,231 +300,6 @@
 
   // Library create handle from resource struct (like HL intrinsic)                                                         void,     h,     f,     d,    i1,    i8,   i16,   i32,   i64,   udt,  obj,  function attribute
   {  OC::CreateHandleFromResourceStructForLib, "CreateHandleFromResourceStructForLib", OCC::CreateHandleFromResourceStructForLib, "createHandleFromResourceStructForLib",  false, false, false, false, false, false, false, false, false, false,  true, Attribute::ReadOnly, },
-=======
-//   OpCode                       OpCode name,                OpCodeClass                    OpCodeClass name,              void,     h,     f,     d,    i1,    i8,   i16,   i32,   i64  function attribute
-  // Temporary, indexable, input, output registers                                                                          void,     h,     f,     d,    i1,    i8,   i16,   i32,   i64  function attribute
-  {  OC::TempRegLoad,             "TempRegLoad",              OCC::TempRegLoad,              "tempRegLoad",                false,  true,  true, false, false, false,  true,  true, false, Attribute::ReadOnly, },
-  {  OC::TempRegStore,            "TempRegStore",             OCC::TempRegStore,             "tempRegStore",               false,  true,  true, false, false, false,  true,  true, false, Attribute::None,     },
-  {  OC::MinPrecXRegLoad,         "MinPrecXRegLoad",          OCC::MinPrecXRegLoad,          "minPrecXRegLoad",            false,  true, false, false, false, false,  true, false, false, Attribute::ReadOnly, },
-  {  OC::MinPrecXRegStore,        "MinPrecXRegStore",         OCC::MinPrecXRegStore,         "minPrecXRegStore",           false,  true, false, false, false, false,  true, false, false, Attribute::None,     },
-  {  OC::LoadInput,               "LoadInput",                OCC::LoadInput,                "loadInput",                  false,  true,  true, false, false, false,  true,  true, false, Attribute::ReadNone, },
-  {  OC::StoreOutput,             "StoreOutput",              OCC::StoreOutput,              "storeOutput",                false,  true,  true, false, false, false,  true,  true, false, Attribute::None,     },
-
-  // Unary float                                                                                                            void,     h,     f,     d,    i1,    i8,   i16,   i32,   i64  function attribute
-  {  OC::FAbs,                    "FAbs",                     OCC::Unary,                    "unary",                      false,  true,  true,  true, false, false, false, false, false, Attribute::ReadNone, },
-  {  OC::Saturate,                "Saturate",                 OCC::Unary,                    "unary",                      false,  true,  true,  true, false, false, false, false, false, Attribute::ReadNone, },
-  {  OC::IsNaN,                   "IsNaN",                    OCC::IsSpecialFloat,           "isSpecialFloat",             false,  true,  true, false, false, false, false, false, false, Attribute::ReadNone, },
-  {  OC::IsInf,                   "IsInf",                    OCC::IsSpecialFloat,           "isSpecialFloat",             false,  true,  true, false, false, false, false, false, false, Attribute::ReadNone, },
-  {  OC::IsFinite,                "IsFinite",                 OCC::IsSpecialFloat,           "isSpecialFloat",             false,  true,  true, false, false, false, false, false, false, Attribute::ReadNone, },
-  {  OC::IsNormal,                "IsNormal",                 OCC::IsSpecialFloat,           "isSpecialFloat",             false,  true,  true, false, false, false, false, false, false, Attribute::ReadNone, },
-  {  OC::Cos,                     "Cos",                      OCC::Unary,                    "unary",                      false,  true,  true, false, false, false, false, false, false, Attribute::ReadNone, },
-  {  OC::Sin,                     "Sin",                      OCC::Unary,                    "unary",                      false,  true,  true, false, false, false, false, false, false, Attribute::ReadNone, },
-  {  OC::Tan,                     "Tan",                      OCC::Unary,                    "unary",                      false,  true,  true, false, false, false, false, false, false, Attribute::ReadNone, },
-  {  OC::Acos,                    "Acos",                     OCC::Unary,                    "unary",                      false,  true,  true, false, false, false, false, false, false, Attribute::ReadNone, },
-  {  OC::Asin,                    "Asin",                     OCC::Unary,                    "unary",                      false,  true,  true, false, false, false, false, false, false, Attribute::ReadNone, },
-  {  OC::Atan,                    "Atan",                     OCC::Unary,                    "unary",                      false,  true,  true, false, false, false, false, false, false, Attribute::ReadNone, },
-  {  OC::Hcos,                    "Hcos",                     OCC::Unary,                    "unary",                      false,  true,  true, false, false, false, false, false, false, Attribute::ReadNone, },
-  {  OC::Hsin,                    "Hsin",                     OCC::Unary,                    "unary",                      false,  true,  true, false, false, false, false, false, false, Attribute::ReadNone, },
-  {  OC::Htan,                    "Htan",                     OCC::Unary,                    "unary",                      false,  true,  true, false, false, false, false, false, false, Attribute::ReadNone, },
-  {  OC::Exp,                     "Exp",                      OCC::Unary,                    "unary",                      false,  true,  true, false, false, false, false, false, false, Attribute::ReadNone, },
-  {  OC::Frc,                     "Frc",                      OCC::Unary,                    "unary",                      false,  true,  true, false, false, false, false, false, false, Attribute::ReadNone, },
-  {  OC::Log,                     "Log",                      OCC::Unary,                    "unary",                      false,  true,  true, false, false, false, false, false, false, Attribute::ReadNone, },
-  {  OC::Sqrt,                    "Sqrt",                     OCC::Unary,                    "unary",                      false,  true,  true, false, false, false, false, false, false, Attribute::ReadNone, },
-  {  OC::Rsqrt,                   "Rsqrt",                    OCC::Unary,                    "unary",                      false,  true,  true, false, false, false, false, false, false, Attribute::ReadNone, },
-
-  // Unary float - rounding                                                                                                 void,     h,     f,     d,    i1,    i8,   i16,   i32,   i64  function attribute
-  {  OC::Round_ne,                "Round_ne",                 OCC::Unary,                    "unary",                      false,  true,  true, false, false, false, false, false, false, Attribute::ReadNone, },
-  {  OC::Round_ni,                "Round_ni",                 OCC::Unary,                    "unary",                      false,  true,  true, false, false, false, false, false, false, Attribute::ReadNone, },
-  {  OC::Round_pi,                "Round_pi",                 OCC::Unary,                    "unary",                      false,  true,  true, false, false, false, false, false, false, Attribute::ReadNone, },
-  {  OC::Round_z,                 "Round_z",                  OCC::Unary,                    "unary",                      false,  true,  true, false, false, false, false, false, false, Attribute::ReadNone, },
-
-  // Unary int                                                                                                              void,     h,     f,     d,    i1,    i8,   i16,   i32,   i64  function attribute
-  {  OC::Bfrev,                   "Bfrev",                    OCC::Unary,                    "unary",                      false, false, false, false, false, false,  true,  true,  true, Attribute::ReadNone, },
-  {  OC::Countbits,               "Countbits",                OCC::UnaryBits,                "unaryBits",                  false, false, false, false, false, false,  true,  true,  true, Attribute::ReadNone, },
-  {  OC::FirstbitLo,              "FirstbitLo",               OCC::UnaryBits,                "unaryBits",                  false, false, false, false, false, false,  true,  true,  true, Attribute::ReadNone, },
-
-  // Unary uint                                                                                                             void,     h,     f,     d,    i1,    i8,   i16,   i32,   i64  function attribute
-  {  OC::FirstbitHi,              "FirstbitHi",               OCC::UnaryBits,                "unaryBits",                  false, false, false, false, false, false,  true,  true,  true, Attribute::ReadNone, },
-
-  // Unary int                                                                                                              void,     h,     f,     d,    i1,    i8,   i16,   i32,   i64  function attribute
-  {  OC::FirstbitSHi,             "FirstbitSHi",              OCC::UnaryBits,                "unaryBits",                  false, false, false, false, false, false,  true,  true,  true, Attribute::ReadNone, },
-
-  // Binary float                                                                                                           void,     h,     f,     d,    i1,    i8,   i16,   i32,   i64  function attribute
-  {  OC::FMax,                    "FMax",                     OCC::Binary,                   "binary",                     false,  true,  true,  true, false, false, false, false, false, Attribute::ReadNone, },
-  {  OC::FMin,                    "FMin",                     OCC::Binary,                   "binary",                     false,  true,  true,  true, false, false, false, false, false, Attribute::ReadNone, },
-
-  // Binary int                                                                                                             void,     h,     f,     d,    i1,    i8,   i16,   i32,   i64  function attribute
-  {  OC::IMax,                    "IMax",                     OCC::Binary,                   "binary",                     false, false, false, false, false, false,  true,  true,  true, Attribute::ReadNone, },
-  {  OC::IMin,                    "IMin",                     OCC::Binary,                   "binary",                     false, false, false, false, false, false,  true,  true,  true, Attribute::ReadNone, },
-
-  // Binary uint                                                                                                            void,     h,     f,     d,    i1,    i8,   i16,   i32,   i64  function attribute
-  {  OC::UMax,                    "UMax",                     OCC::Binary,                   "binary",                     false, false, false, false, false, false,  true,  true,  true, Attribute::ReadNone, },
-  {  OC::UMin,                    "UMin",                     OCC::Binary,                   "binary",                     false, false, false, false, false, false,  true,  true,  true, Attribute::ReadNone, },
-
-  // Binary int with two outputs                                                                                            void,     h,     f,     d,    i1,    i8,   i16,   i32,   i64  function attribute
-  {  OC::IMul,                    "IMul",                     OCC::BinaryWithTwoOuts,        "binaryWithTwoOuts",          false, false, false, false, false, false, false,  true, false, Attribute::ReadNone, },
-
-  // Binary uint with two outputs                                                                                           void,     h,     f,     d,    i1,    i8,   i16,   i32,   i64  function attribute
-  {  OC::UMul,                    "UMul",                     OCC::BinaryWithTwoOuts,        "binaryWithTwoOuts",          false, false, false, false, false, false, false,  true, false, Attribute::ReadNone, },
-  {  OC::UDiv,                    "UDiv",                     OCC::BinaryWithTwoOuts,        "binaryWithTwoOuts",          false, false, false, false, false, false, false,  true, false, Attribute::ReadNone, },
-
-  // Binary uint with carry or borrow                                                                                       void,     h,     f,     d,    i1,    i8,   i16,   i32,   i64  function attribute
-  {  OC::UAddc,                   "UAddc",                    OCC::BinaryWithCarryOrBorrow,  "binaryWithCarryOrBorrow",    false, false, false, false, false, false, false,  true, false, Attribute::ReadNone, },
-  {  OC::USubb,                   "USubb",                    OCC::BinaryWithCarryOrBorrow,  "binaryWithCarryOrBorrow",    false, false, false, false, false, false, false,  true, false, Attribute::ReadNone, },
-
-  // Tertiary float                                                                                                         void,     h,     f,     d,    i1,    i8,   i16,   i32,   i64  function attribute
-  {  OC::FMad,                    "FMad",                     OCC::Tertiary,                 "tertiary",                   false,  true,  true,  true, false, false, false, false, false, Attribute::ReadNone, },
-  {  OC::Fma,                     "Fma",                      OCC::Tertiary,                 "tertiary",                   false, false, false,  true, false, false, false, false, false, Attribute::ReadNone, },
-
-  // Tertiary int                                                                                                           void,     h,     f,     d,    i1,    i8,   i16,   i32,   i64  function attribute
-  {  OC::IMad,                    "IMad",                     OCC::Tertiary,                 "tertiary",                   false, false, false, false, false, false,  true,  true,  true, Attribute::ReadNone, },
-
-  // Tertiary uint                                                                                                          void,     h,     f,     d,    i1,    i8,   i16,   i32,   i64  function attribute
-  {  OC::UMad,                    "UMad",                     OCC::Tertiary,                 "tertiary",                   false, false, false, false, false, false,  true,  true,  true, Attribute::ReadNone, },
-
-  // Tertiary int                                                                                                           void,     h,     f,     d,    i1,    i8,   i16,   i32,   i64  function attribute
-  {  OC::Msad,                    "Msad",                     OCC::Tertiary,                 "tertiary",                   false, false, false, false, false, false, false,  true,  true, Attribute::ReadNone, },
-  {  OC::Ibfe,                    "Ibfe",                     OCC::Tertiary,                 "tertiary",                   false, false, false, false, false, false, false,  true,  true, Attribute::ReadNone, },
-
-  // Tertiary uint                                                                                                          void,     h,     f,     d,    i1,    i8,   i16,   i32,   i64  function attribute
-  {  OC::Ubfe,                    "Ubfe",                     OCC::Tertiary,                 "tertiary",                   false, false, false, false, false, false, false,  true,  true, Attribute::ReadNone, },
-
-  // Quaternary                                                                                                             void,     h,     f,     d,    i1,    i8,   i16,   i32,   i64  function attribute
-  {  OC::Bfi,                     "Bfi",                      OCC::Quaternary,               "quaternary",                 false, false, false, false, false, false, false,  true, false, Attribute::ReadNone, },
-
-  // Dot                                                                                                                    void,     h,     f,     d,    i1,    i8,   i16,   i32,   i64  function attribute
-  {  OC::Dot2,                    "Dot2",                     OCC::Dot2,                     "dot2",                       false,  true,  true, false, false, false, false, false, false, Attribute::ReadNone, },
-  {  OC::Dot3,                    "Dot3",                     OCC::Dot3,                     "dot3",                       false,  true,  true, false, false, false, false, false, false, Attribute::ReadNone, },
-  {  OC::Dot4,                    "Dot4",                     OCC::Dot4,                     "dot4",                       false,  true,  true, false, false, false, false, false, false, Attribute::ReadNone, },
-
-  // Resources                                                                                                              void,     h,     f,     d,    i1,    i8,   i16,   i32,   i64  function attribute
-  {  OC::CreateHandle,            "CreateHandle",             OCC::CreateHandle,             "createHandle",                true, false, false, false, false, false, false, false, false, Attribute::ReadOnly, },
-  {  OC::CBufferLoad,             "CBufferLoad",              OCC::CBufferLoad,              "cbufferLoad",                false,  true,  true,  true, false,  true,  true,  true,  true, Attribute::ReadOnly, },
-  {  OC::CBufferLoadLegacy,       "CBufferLoadLegacy",        OCC::CBufferLoadLegacy,        "cbufferLoadLegacy",          false,  true,  true,  true, false, false,  true,  true,  true, Attribute::ReadOnly, },
-
-  // Resources - sample                                                                                                     void,     h,     f,     d,    i1,    i8,   i16,   i32,   i64  function attribute
-  {  OC::Sample,                  "Sample",                   OCC::Sample,                   "sample",                     false,  true,  true, false, false, false, false, false, false, Attribute::ReadOnly, },
-  {  OC::SampleBias,              "SampleBias",               OCC::SampleBias,               "sampleBias",                 false,  true,  true, false, false, false, false, false, false, Attribute::ReadOnly, },
-  {  OC::SampleLevel,             "SampleLevel",              OCC::SampleLevel,              "sampleLevel",                false,  true,  true, false, false, false, false, false, false, Attribute::ReadOnly, },
-  {  OC::SampleGrad,              "SampleGrad",               OCC::SampleGrad,               "sampleGrad",                 false,  true,  true, false, false, false, false, false, false, Attribute::ReadOnly, },
-  {  OC::SampleCmp,               "SampleCmp",                OCC::SampleCmp,                "sampleCmp",                  false,  true,  true, false, false, false, false, false, false, Attribute::ReadOnly, },
-  {  OC::SampleCmpLevelZero,      "SampleCmpLevelZero",       OCC::SampleCmpLevelZero,       "sampleCmpLevelZero",         false,  true,  true, false, false, false, false, false, false, Attribute::ReadOnly, },
-
-  // Resources                                                                                                              void,     h,     f,     d,    i1,    i8,   i16,   i32,   i64  function attribute
-  {  OC::TextureLoad,             "TextureLoad",              OCC::TextureLoad,              "textureLoad",                false,  true,  true, false, false, false,  true,  true, false, Attribute::ReadOnly, },
-  {  OC::TextureStore,            "TextureStore",             OCC::TextureStore,             "textureStore",               false,  true,  true, false, false, false,  true,  true, false, Attribute::None,     },
-  {  OC::BufferLoad,              "BufferLoad",               OCC::BufferLoad,               "bufferLoad",                 false,  true,  true, false, false, false,  true,  true, false, Attribute::ReadOnly, },
-  {  OC::BufferStore,             "BufferStore",              OCC::BufferStore,              "bufferStore",                false,  true,  true, false, false, false,  true,  true, false, Attribute::None,     },
-  {  OC::BufferUpdateCounter,     "BufferUpdateCounter",      OCC::BufferUpdateCounter,      "bufferUpdateCounter",         true, false, false, false, false, false, false, false, false, Attribute::None,     },
-  {  OC::CheckAccessFullyMapped,  "CheckAccessFullyMapped",   OCC::CheckAccessFullyMapped,   "checkAccessFullyMapped",     false, false, false, false, false, false, false,  true, false, Attribute::ReadOnly, },
-  {  OC::GetDimensions,           "GetDimensions",            OCC::GetDimensions,            "getDimensions",               true, false, false, false, false, false, false, false, false, Attribute::ReadOnly, },
-
-  // Resources - gather                                                                                                     void,     h,     f,     d,    i1,    i8,   i16,   i32,   i64  function attribute
-  {  OC::TextureGather,           "TextureGather",            OCC::TextureGather,            "textureGather",              false,  true,  true, false, false, false,  true,  true, false, Attribute::ReadOnly, },
-  {  OC::TextureGatherCmp,        "TextureGatherCmp",         OCC::TextureGatherCmp,         "textureGatherCmp",           false,  true,  true, false, false, false,  true,  true, false, Attribute::ReadOnly, },
-
-  // Resources - sample                                                                                                     void,     h,     f,     d,    i1,    i8,   i16,   i32,   i64  function attribute
-  {  OC::Texture2DMSGetSamplePosition, "Texture2DMSGetSamplePosition", OCC::Texture2DMSGetSamplePosition, "texture2DMSGetSamplePosition",   true, false, false, false, false, false, false, false, false, Attribute::ReadOnly, },
-  {  OC::RenderTargetGetSamplePosition, "RenderTargetGetSamplePosition", OCC::RenderTargetGetSamplePosition, "renderTargetGetSamplePosition",   true, false, false, false, false, false, false, false, false, Attribute::ReadOnly, },
-  {  OC::RenderTargetGetSampleCount, "RenderTargetGetSampleCount", OCC::RenderTargetGetSampleCount, "renderTargetGetSampleCount",   true, false, false, false, false, false, false, false, false, Attribute::ReadOnly, },
-
-  // Synchronization                                                                                                        void,     h,     f,     d,    i1,    i8,   i16,   i32,   i64  function attribute
-  {  OC::AtomicBinOp,             "AtomicBinOp",              OCC::AtomicBinOp,              "atomicBinOp",                false, false, false, false, false, false, false,  true, false, Attribute::None,     },
-  {  OC::AtomicCompareExchange,   "AtomicCompareExchange",    OCC::AtomicCompareExchange,    "atomicCompareExchange",      false, false, false, false, false, false, false,  true, false, Attribute::None,     },
-  {  OC::Barrier,                 "Barrier",                  OCC::Barrier,                  "barrier",                     true, false, false, false, false, false, false, false, false, Attribute::NoDuplicate, },
-
-  // Pixel shader                                                                                                           void,     h,     f,     d,    i1,    i8,   i16,   i32,   i64  function attribute
-  {  OC::CalculateLOD,            "CalculateLOD",             OCC::CalculateLOD,             "calculateLOD",               false, false,  true, false, false, false, false, false, false, Attribute::ReadOnly, },
-  {  OC::Discard,                 "Discard",                  OCC::Discard,                  "discard",                     true, false, false, false, false, false, false, false, false, Attribute::None,     },
-  {  OC::DerivCoarseX,            "DerivCoarseX",             OCC::Unary,                    "unary",                      false,  true,  true, false, false, false, false, false, false, Attribute::ReadNone, },
-  {  OC::DerivCoarseY,            "DerivCoarseY",             OCC::Unary,                    "unary",                      false,  true,  true, false, false, false, false, false, false, Attribute::ReadNone, },
-  {  OC::DerivFineX,              "DerivFineX",               OCC::Unary,                    "unary",                      false,  true,  true, false, false, false, false, false, false, Attribute::ReadNone, },
-  {  OC::DerivFineY,              "DerivFineY",               OCC::Unary,                    "unary",                      false,  true,  true, false, false, false, false, false, false, Attribute::ReadNone, },
-  {  OC::EvalSnapped,             "EvalSnapped",              OCC::EvalSnapped,              "evalSnapped",                false,  true,  true, false, false, false, false, false, false, Attribute::ReadNone, },
-  {  OC::EvalSampleIndex,         "EvalSampleIndex",          OCC::EvalSampleIndex,          "evalSampleIndex",            false,  true,  true, false, false, false, false, false, false, Attribute::ReadNone, },
-  {  OC::EvalCentroid,            "EvalCentroid",             OCC::EvalCentroid,             "evalCentroid",               false,  true,  true, false, false, false, false, false, false, Attribute::ReadNone, },
-  {  OC::SampleIndex,             "SampleIndex",              OCC::SampleIndex,              "sampleIndex",                false, false, false, false, false, false, false,  true, false, Attribute::ReadNone, },
-  {  OC::Coverage,                "Coverage",                 OCC::Coverage,                 "coverage",                   false, false, false, false, false, false, false,  true, false, Attribute::ReadNone, },
-  {  OC::InnerCoverage,           "InnerCoverage",            OCC::InnerCoverage,            "innerCoverage",              false, false, false, false, false, false, false,  true, false, Attribute::ReadNone, },
-
-  // Compute shader                                                                                                         void,     h,     f,     d,    i1,    i8,   i16,   i32,   i64  function attribute
-  {  OC::ThreadId,                "ThreadId",                 OCC::ThreadId,                 "threadId",                   false, false, false, false, false, false, false,  true, false, Attribute::ReadNone, },
-  {  OC::GroupId,                 "GroupId",                  OCC::GroupId,                  "groupId",                    false, false, false, false, false, false, false,  true, false, Attribute::ReadNone, },
-  {  OC::ThreadIdInGroup,         "ThreadIdInGroup",          OCC::ThreadIdInGroup,          "threadIdInGroup",            false, false, false, false, false, false, false,  true, false, Attribute::ReadNone, },
-  {  OC::FlattenedThreadIdInGroup, "FlattenedThreadIdInGroup", OCC::FlattenedThreadIdInGroup, "flattenedThreadIdInGroup",   false, false, false, false, false, false, false,  true, false, Attribute::ReadNone, },
-
-  // Geometry shader                                                                                                        void,     h,     f,     d,    i1,    i8,   i16,   i32,   i64  function attribute
-  {  OC::EmitStream,              "EmitStream",               OCC::EmitStream,               "emitStream",                  true, false, false, false, false, false, false, false, false, Attribute::None,     },
-  {  OC::CutStream,               "CutStream",                OCC::CutStream,                "cutStream",                   true, false, false, false, false, false, false, false, false, Attribute::None,     },
-  {  OC::EmitThenCutStream,       "EmitThenCutStream",        OCC::EmitThenCutStream,        "emitThenCutStream",           true, false, false, false, false, false, false, false, false, Attribute::None,     },
-  {  OC::GSInstanceID,            "GSInstanceID",             OCC::GSInstanceID,             "gsInstanceID",               false, false, false, false, false, false, false,  true, false, Attribute::ReadNone, },
-
-  // Double precision                                                                                                       void,     h,     f,     d,    i1,    i8,   i16,   i32,   i64  function attribute
-  {  OC::MakeDouble,              "MakeDouble",               OCC::MakeDouble,               "makeDouble",                 false, false, false,  true, false, false, false, false, false, Attribute::ReadNone, },
-  {  OC::SplitDouble,             "SplitDouble",              OCC::SplitDouble,              "splitDouble",                false, false, false,  true, false, false, false, false, false, Attribute::ReadNone, },
-
-  // Domain and hull shader                                                                                                 void,     h,     f,     d,    i1,    i8,   i16,   i32,   i64  function attribute
-  {  OC::LoadOutputControlPoint,  "LoadOutputControlPoint",   OCC::LoadOutputControlPoint,   "loadOutputControlPoint",     false,  true,  true, false, false, false,  true,  true, false, Attribute::ReadNone, },
-  {  OC::LoadPatchConstant,       "LoadPatchConstant",        OCC::LoadPatchConstant,        "loadPatchConstant",          false,  true,  true, false, false, false,  true,  true, false, Attribute::ReadNone, },
-
-  // Domain shader                                                                                                          void,     h,     f,     d,    i1,    i8,   i16,   i32,   i64  function attribute
-  {  OC::DomainLocation,          "DomainLocation",           OCC::DomainLocation,           "domainLocation",             false, false,  true, false, false, false, false, false, false, Attribute::ReadNone, },
-
-  // Hull shader                                                                                                            void,     h,     f,     d,    i1,    i8,   i16,   i32,   i64  function attribute
-  {  OC::StorePatchConstant,      "StorePatchConstant",       OCC::StorePatchConstant,       "storePatchConstant",         false,  true,  true, false, false, false,  true,  true, false, Attribute::None,     },
-  {  OC::OutputControlPointID,    "OutputControlPointID",     OCC::OutputControlPointID,     "outputControlPointID",       false, false, false, false, false, false, false,  true, false, Attribute::ReadNone, },
-  {  OC::PrimitiveID,             "PrimitiveID",              OCC::PrimitiveID,              "primitiveID",                false, false, false, false, false, false, false,  true, false, Attribute::ReadNone, },
-
-  // Other                                                                                                                  void,     h,     f,     d,    i1,    i8,   i16,   i32,   i64  function attribute
-  {  OC::CycleCounterLegacy,      "CycleCounterLegacy",       OCC::CycleCounterLegacy,       "cycleCounterLegacy",          true, false, false, false, false, false, false, false, false, Attribute::None,     },
-
-  // Wave                                                                                                                   void,     h,     f,     d,    i1,    i8,   i16,   i32,   i64  function attribute
-  {  OC::WaveIsFirstLane,         "WaveIsFirstLane",          OCC::WaveIsFirstLane,          "waveIsFirstLane",             true, false, false, false, false, false, false, false, false, Attribute::None,     },
-  {  OC::WaveGetLaneIndex,        "WaveGetLaneIndex",         OCC::WaveGetLaneIndex,         "waveGetLaneIndex",            true, false, false, false, false, false, false, false, false, Attribute::ReadNone, },
-  {  OC::WaveGetLaneCount,        "WaveGetLaneCount",         OCC::WaveGetLaneCount,         "waveGetLaneCount",            true, false, false, false, false, false, false, false, false, Attribute::ReadNone, },
-  {  OC::WaveAnyTrue,             "WaveAnyTrue",              OCC::WaveAnyTrue,              "waveAnyTrue",                 true, false, false, false, false, false, false, false, false, Attribute::None,     },
-  {  OC::WaveAllTrue,             "WaveAllTrue",              OCC::WaveAllTrue,              "waveAllTrue",                 true, false, false, false, false, false, false, false, false, Attribute::None,     },
-  {  OC::WaveActiveAllEqual,      "WaveActiveAllEqual",       OCC::WaveActiveAllEqual,       "waveActiveAllEqual",         false,  true,  true,  true,  true,  true,  true,  true,  true, Attribute::None,     },
-  {  OC::WaveActiveBallot,        "WaveActiveBallot",         OCC::WaveActiveBallot,         "waveActiveBallot",            true, false, false, false, false, false, false, false, false, Attribute::None,     },
-  {  OC::WaveReadLaneAt,          "WaveReadLaneAt",           OCC::WaveReadLaneAt,           "waveReadLaneAt",             false,  true,  true,  true,  true,  true,  true,  true,  true, Attribute::None,     },
-  {  OC::WaveReadLaneFirst,       "WaveReadLaneFirst",        OCC::WaveReadLaneFirst,        "waveReadLaneFirst",          false,  true,  true, false,  true,  true,  true,  true,  true, Attribute::None,     },
-  {  OC::WaveActiveOp,            "WaveActiveOp",             OCC::WaveActiveOp,             "waveActiveOp",               false,  true,  true,  true,  true,  true,  true,  true,  true, Attribute::None,     },
-  {  OC::WaveActiveBit,           "WaveActiveBit",            OCC::WaveActiveBit,            "waveActiveBit",              false, false, false, false, false,  true,  true,  true,  true, Attribute::None,     },
-  {  OC::WavePrefixOp,            "WavePrefixOp",             OCC::WavePrefixOp,             "wavePrefixOp",               false,  true,  true,  true, false,  true,  true,  true,  true, Attribute::None,     },
-  {  OC::QuadReadLaneAt,          "QuadReadLaneAt",           OCC::QuadReadLaneAt,           "quadReadLaneAt",             false,  true,  true,  true,  true,  true,  true,  true,  true, Attribute::None,     },
-  {  OC::QuadOp,                  "QuadOp",                   OCC::QuadOp,                   "quadOp",                     false,  true,  true,  true, false,  true,  true,  true,  true, Attribute::None,     },
-
-  // Bitcasts with different sizes                                                                                          void,     h,     f,     d,    i1,    i8,   i16,   i32,   i64  function attribute
-  {  OC::BitcastI16toF16,         "BitcastI16toF16",          OCC::BitcastI16toF16,          "bitcastI16toF16",             true, false, false, false, false, false, false, false, false, Attribute::ReadNone, },
-  {  OC::BitcastF16toI16,         "BitcastF16toI16",          OCC::BitcastF16toI16,          "bitcastF16toI16",             true, false, false, false, false, false, false, false, false, Attribute::ReadNone, },
-  {  OC::BitcastI32toF32,         "BitcastI32toF32",          OCC::BitcastI32toF32,          "bitcastI32toF32",             true, false, false, false, false, false, false, false, false, Attribute::ReadNone, },
-  {  OC::BitcastF32toI32,         "BitcastF32toI32",          OCC::BitcastF32toI32,          "bitcastF32toI32",             true, false, false, false, false, false, false, false, false, Attribute::ReadNone, },
-  {  OC::BitcastI64toF64,         "BitcastI64toF64",          OCC::BitcastI64toF64,          "bitcastI64toF64",             true, false, false, false, false, false, false, false, false, Attribute::ReadNone, },
-  {  OC::BitcastF64toI64,         "BitcastF64toI64",          OCC::BitcastF64toI64,          "bitcastF64toI64",             true, false, false, false, false, false, false, false, false, Attribute::ReadNone, },
-
-  // Legacy floating-point                                                                                                  void,     h,     f,     d,    i1,    i8,   i16,   i32,   i64  function attribute
-  {  OC::LegacyF32ToF16,          "LegacyF32ToF16",           OCC::LegacyF32ToF16,           "legacyF32ToF16",              true, false, false, false, false, false, false, false, false, Attribute::ReadNone, },
-  {  OC::LegacyF16ToF32,          "LegacyF16ToF32",           OCC::LegacyF16ToF32,           "legacyF16ToF32",              true, false, false, false, false, false, false, false, false, Attribute::ReadNone, },
-
-  // Double precision                                                                                                       void,     h,     f,     d,    i1,    i8,   i16,   i32,   i64  function attribute
-  {  OC::LegacyDoubleToFloat,     "LegacyDoubleToFloat",      OCC::LegacyDoubleToFloat,      "legacyDoubleToFloat",         true, false, false, false, false, false, false, false, false, Attribute::ReadNone, },
-  {  OC::LegacyDoubleToSInt32,    "LegacyDoubleToSInt32",     OCC::LegacyDoubleToSInt32,     "legacyDoubleToSInt32",        true, false, false, false, false, false, false, false, false, Attribute::ReadNone, },
-  {  OC::LegacyDoubleToUInt32,    "LegacyDoubleToUInt32",     OCC::LegacyDoubleToUInt32,     "legacyDoubleToUInt32",        true, false, false, false, false, false, false, false, false, Attribute::ReadNone, },
-
-  // Wave                                                                                                                   void,     h,     f,     d,    i1,    i8,   i16,   i32,   i64  function attribute
-  {  OC::WaveAllBitCount,         "WaveAllBitCount",          OCC::WaveAllOp,                "waveAllOp",                   true, false, false, false, false, false, false, false, false, Attribute::None,     },
-  {  OC::WavePrefixBitCount,      "WavePrefixBitCount",       OCC::WavePrefixOp,             "wavePrefixOp",                true, false, false, false, false, false, false, false, false, Attribute::None,     },
-
-  // Pixel shader                                                                                                           void,     h,     f,     d,    i1,    i8,   i16,   i32,   i64  function attribute
-  {  OC::AttributeAtVertex,       "AttributeAtVertex",        OCC::AttributeAtVertex,        "attributeAtVertex",          false,  true,  true, false, false, false, false, false, false, Attribute::ReadNone, },
-
-  // Graphics shader                                                                                                        void,     h,     f,     d,    i1,    i8,   i16,   i32,   i64  function attribute
-  {  OC::ViewID,                  "ViewID",                   OCC::ViewID,                   "viewID",                     false, false, false, false, false, false, false,  true, false, Attribute::ReadNone, },
-
-  // Resources                                                                                                              void,     h,     f,     d,    i1,    i8,   i16,   i32,   i64  function attribute
-  {  OC::RawBufferLoad,           "RawBufferLoad",            OCC::RawBufferLoad,            "rawBufferLoad",              false,  true,  true, false, false, false,  true,  true, false, Attribute::ReadOnly, },
-  {  OC::RawBufferStore,          "RawBufferStore",           OCC::RawBufferStore,           "rawBufferStore",             false,  true,  true, false, false, false,  true,  true, false, Attribute::None,     },
->>>>>>> 97a1b6bb
 };
 // OPCODE-OLOADS:END
 
